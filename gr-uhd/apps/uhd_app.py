--- conflicted
+++ resolved
@@ -165,43 +165,19 @@
         self.spec = self.normalize_sel("mboards", "subdev",
                                        self.usrp.get_num_mboards(), args.spec)
         if self.spec:
-<<<<<<< HEAD
-            for mb_idx in range(self.usrp.get_num_mboards()):
-                if len(self.spec) == 1:
-                    self.usrp.set_subdev_spec(self.spec, mb_idx)
-                else:
-                    self.usrp.set_subdev_spec(self.spec[mb_idx], mb_idx)
-=======
-            for mb_idx in xrange(self.usrp.get_num_mboards()):
+            for mb_idx in range(self.usrp.get_num_mboards()):
                 self.usrp.set_subdev_spec(self.spec[mb_idx], mb_idx)
->>>>>>> 99ee660c
         # Set the clock and/or time source:
         if args.clock_source is not None:
             self.clock_source = self.normalize_sel("mboards", "clock-source",
                                                    self.usrp.get_num_mboards(), args.clock_source)
-<<<<<<< HEAD
-            for mb_idx in range(self.usrp.get_num_mboards()):
-                if len(self.clock_source) == 1:
-                    self.usrp.set_clock_source(self.clock_source[0], mb_idx)
-                else:
-                    self.usrp.set_clock_source(self.clock_source[mb_idx], mb_idx)
-        if args.time_source is not None:
-            self.time_source = self.normalize_sel("mboards", "time-source",
-                                                  self.usrp.get_num_mboards(), args.time_source)
-            for mb_idx in range(self.usrp.get_num_mboards()):
-                if len(self.time_source) == 1:
-                    self.usrp.set_time_source(self.time_source[0], mb_idx)
-                else:
-                    self.usrp.set_time_source(self.time_source[mb_idx], mb_idx)
-=======
-            for mb_idx in xrange(self.usrp.get_num_mboards()):
+            for mb_idx in range(self.usrp.get_num_mboards()):
                 self.usrp.set_clock_source(self.clock_source[mb_idx], mb_idx)
         if args.time_source is not None:
             self.time_source = self.normalize_sel("mboards", "time-source",
                                                   self.usrp.get_num_mboards(), args.time_source)
-            for mb_idx in xrange(self.usrp.get_num_mboards()):
+            for mb_idx in range(self.usrp.get_num_mboards()):
                 self.usrp.set_time_source(self.time_source[mb_idx], mb_idx)
->>>>>>> 99ee660c
         # Sampling rate:
         self.usrp.set_samp_rate(args.samp_rate)
         self.samp_rate = self.usrp.get_samp_rate()
