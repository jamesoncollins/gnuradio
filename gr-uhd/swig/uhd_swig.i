/* -*- c++ -*- */
/*
 * Copyright 2010 Free Software Foundation, Inc.
 * 
 * This file is part of GNU Radio
 * 
 * GNU Radio is free software; you can redistribute it and/or modify
 * it under the terms of the GNU General Public License as published by
 * the Free Software Foundation; either version 3, or (at your option)
 * any later version.
 * 
 * GNU Radio is distributed in the hope that it will be useful,
 * but WITHOUT ANY WARRANTY; without even the implied warranty of
 * MERCHANTABILITY or FITNESS FOR A PARTICULAR PURPOSE.  See the
 * GNU General Public License for more details.
 * 
 * You should have received a copy of the GNU General Public License
 * along with GNU Radio; see the file COPYING.  If not, write to
 * the Free Software Foundation, Inc., 51 Franklin Street,
 * Boston, MA 02110-1301, USA.
 */

// Defined during configure; avoids trying to locate
// header files if UHD was not installed.
#ifdef GR_HAVE_UHD

////////////////////////////////////////////////////////////////////////
// Language independent exception handler
////////////////////////////////////////////////////////////////////////
%include exception.i

%exception {
    try {
        $action
    }
    catch(std::exception &e) {
        SWIG_exception(SWIG_RuntimeError, e.what());
    }
    catch(...) {
        SWIG_exception(SWIG_RuntimeError, "Unknown exception");
    }

}

////////////////////////////////////////////////////////////////////////
// standard includes
////////////////////////////////////////////////////////////////////////
%include "gnuradio.i"

namespace std {
    %template(StringVector) vector<string>;
}

////////////////////////////////////////////////////////////////////////
// block headers
////////////////////////////////////////////////////////////////////////
%{
#include <uhd_multi_usrp_source.h>
#include <uhd_multi_usrp_sink.h>
#include <uhd_single_usrp_source.h>
#include <uhd_single_usrp_sink.h>
%}

////////////////////////////////////////////////////////////////////////
// used types
////////////////////////////////////////////////////////////////////////
%include <uhd/config.hpp>
%include <uhd/utils/pimpl.hpp>
%include <uhd/types/ranges.hpp>
%include <uhd/types/tune_request.hpp>
%include <uhd/types/tune_result.hpp>
%include <uhd/types/io_type.hpp>
%include <uhd/types/time_spec.hpp>
%include <uhd/types/clock_config.hpp>

//Re-create range typedefs here with %template as they are not imported.
//Replicate all the levels of templated inheritance so swig understands.

%template(float_range_t) uhd::range_t<float>;
%template(_float_range_vector_t) std::vector<uhd::range_t<float> >;
%template(gain_range_t) uhd::meta_range_t<float>;

%template(double_range_t) uhd::range_t<double>;
%template(_double_range_vector_t) std::vector<uhd::range_t<double> >;
%template(freq_range_t) uhd::meta_range_t<double>;

////////////////////////////////////////////////////////////////////////
// block magic
////////////////////////////////////////////////////////////////////////
GR_SWIG_BLOCK_MAGIC(uhd,multi_usrp_source)
%include <uhd_multi_usrp_source.h>

GR_SWIG_BLOCK_MAGIC(uhd,multi_usrp_sink)
%include <uhd_multi_usrp_sink.h>

GR_SWIG_BLOCK_MAGIC(uhd,single_usrp_source)
%include <uhd_single_usrp_source.h>

GR_SWIG_BLOCK_MAGIC(uhd,single_usrp_sink)
%include <uhd_single_usrp_sink.h>

////////////////////////////////////////////////////////////////////////
// helpful constants
////////////////////////////////////////////////////////////////////////
%{
static const size_t ALL_MBOARDS = uhd::usrp::multi_usrp::ALL_MBOARDS;
%}
static const size_t ALL_MBOARDS;

<<<<<<< HEAD
#if SWIGGUILE
%scheme %{
(load-extension-global "libguile-gnuradio-uhd_swig" "scm_init_gnuradio_uhd_swig_module")
%}

%goops %{
(use-modules (gnuradio gnuradio_core_runtime))
%}
#endif
=======
#endif
>>>>>>> ed78ba5d
<|MERGE_RESOLUTION|>--- conflicted
+++ resolved
@@ -107,7 +107,6 @@
 %}
 static const size_t ALL_MBOARDS;
 
-<<<<<<< HEAD
 #if SWIGGUILE
 %scheme %{
 (load-extension-global "libguile-gnuradio-uhd_swig" "scm_init_gnuradio_uhd_swig_module")
@@ -116,7 +115,6 @@
 %goops %{
 (use-modules (gnuradio gnuradio_core_runtime))
 %}
-#endif
-=======
-#endif
->>>>>>> ed78ba5d
+#endif	/* SWIGGUILE */
+
+#endif  /* GR_HAVE_UHD */