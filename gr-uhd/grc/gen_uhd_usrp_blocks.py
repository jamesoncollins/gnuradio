"""
Copyright 2010-2011,2014 Free Software Foundation, Inc.

This file is part of GNU Radio

GNU Radio Companion is free software; you can redistribute it and/or
modify it under the terms of the GNU General Public License
as published by the Free Software Foundation; either version 2
of the License, or (at your option) any later version.

GNU Radio Companion is distributed in the hope that it will be useful,
but WITHOUT ANY WARRANTY; without even the implied warranty of
MERCHANTABILITY or FITNESS FOR A PARTICULAR PURPOSE.  See the
GNU General Public License for more details.

You should have received a copy of the GNU General Public License
along with this program; if not, write to the Free Software
Foundation, Inc., 51 Franklin Street, Fifth Floor, Boston, MA  02110-1301, USA
"""

MAIN_TMPL = """\
<?xml version="1.0"?>
<block>
	<name>UHD: USRP $sourk.title()</name>
	<key>uhd_usrp_$(sourk)</key>
	<flags>throttle</flags>
	<import>from gnuradio import uhd</import>
	<import>import time</import>
	<make>uhd.usrp_$(sourk)(
	",".join((\$dev_addr, \$dev_args)),
	uhd.stream_args(
		cpu_format="\$type",
		\#if \$otw()
		otw_format=\$otw,
		\#end if
		\#if \$stream_args()
		args=\$stream_args,
		\#end if
		\#if \$stream_chans()
		channels=\$stream_chans,
		\#else
		channels=range(\$nchan),
		\#end if
	),$lentag_arg
)
\#if \$clock_rate()
self.\$(id).set_clock_rate(\$clock_rate, uhd.ALL_MBOARDS)
\#end if
#for $m in range($max_mboards)
########################################################################
\#if \$num_mboards() > $m and \$clock_source$(m)()
self.\$(id).set_clock_source(\$clock_source$(m), $m)
\#end if
########################################################################
\#if \$num_mboards() > $m and \$time_source$(m)()
self.\$(id).set_time_source(\$time_source$(m), $m)
\#end if
########################################################################
\#if \$num_mboards() > $m and \$sd_spec$(m)()
self.\$(id).set_subdev_spec(\$sd_spec$(m), $m)
\#end if
########################################################################
#end for
\#if \$sync() == 'sync'
self.\$(id).set_time_unknown_pps(uhd.time_spec())
\#elif \$sync() == 'pc_clock'
self.\$(id).set_time_now(uhd.time_spec(time.time()), uhd.ALL_MBOARDS)
\#end if
self.\$(id).set_samp_rate(\$samp_rate)
#for $n in range($max_nchan)
\#if \$nchan() > $n
self.\$(id).set_center_freq(\$center_freq$(n), $n)
\#if \$norm_gain${n}()
self.\$(id).set_normalized_gain(\$gain$(n), $n)
\#else
self.\$(id).set_gain(\$gain$(n), $n)
\#end if
	\#if \$ant$(n)()
self.\$(id).set_antenna(\$ant$(n), $n)
	\#end if
	\#if \$bw$(n)()
self.\$(id).set_bandwidth(\$bw$(n), $n)
	\#end if
<<<<<<< HEAD
=======
#if $sourk == 'source'
>>>>>>> 25cc2386
	\#if \$dc_offs_enb$(n)()
self.\$(id).set_rx_dc_offset(\$dc_offs_enb$(n), $n)
	\#end if
	\#if \$iq_imbal_enb$(n)()
self.\$(id).set_rx_iq_balance(\$iq_imbal_enb$(n), $n)
	\#end if
<<<<<<< HEAD
=======
#end if
>>>>>>> 25cc2386
\#end if
#end for
</make>
	<callback>set_samp_rate(\$samp_rate)</callback>
	#for $n in range($max_nchan)
	<callback>set_center_freq(\$center_freq$(n), $n)</callback>
	<callback>\#if \$norm_gain${n}()
self.\$(id).set_normalized_gain(\$gain$(n), $n)
\#else
self.\$(id).set_gain(\$gain$(n), $n)
\#end if
	</callback>
	<callback>set_antenna(\$ant$(n), $n)</callback>
	<callback>set_bandwidth(\$bw$(n), $n)</callback>
	#end for
	<param>
		<name>$(direction.title())put Type</name>
		<key>type</key>
		<type>enum</type>
		<option>
			<name>Complex float32</name>
			<key>fc32</key>
			<opt>type:fc32</opt>
		</option>
		<option>
			<name>Complex int16</name>
			<key>sc16</key>
			<opt>type:sc16</opt>
		</option>
		<option>
			<name>VITA word32</name>
			<key>item32</key>
			<opt>type:s32</opt>
		</option>
	</param>
	<param>
		<name>Wire Format</name>
		<key>otw</key>
		<value></value>
		<type>string</type>
		<hide>
			\#if \$otw()
				none
			\#else
				part
			\#end if
		</hide>
		<option>
			<name>Automatic</name>
			<key></key>
		</option>
		<option>
			<name>Complex int16</name>
			<key>sc16</key>
		</option>
		<option>
			<name>Complex int12</name>
			<key>sc12</key>
		</option>
		<option>
			<name>Complex int8</name>
			<key>sc8</key>
		</option>
	</param>
	<param>
		<name>Stream args</name>
		<key>stream_args</key>
		<value></value>
		<type>string</type>
		<hide>
			\#if \$stream_args()
				none
			\#else
				part
			\#end if
		</hide>
		<option>
			<name>peak=0.003906</name>
			<key>peak=0.003906</key>
		</option>
	</param>
	<param>
		<name>Stream channels</name>
		<key>stream_chans</key>
		<value>[]</value>
		<type>int_vector</type>
		<hide>
			\#if \$stream_chans()
				none
			\#else
				part
			\#end if
		</hide>
	</param>
	<param>
		<name>Device Address</name>
		<key>dev_addr</key>
		<value>""</value>
		<type>string</type>
		<hide>
			\#if \$dev_addr()
				none
			\#else
				part
			\#end if
		</hide>
	</param>
	<param>
		<name>Device Arguments</name>
		<key>dev_args</key>
		<value>""</value>
		<type>string</type>
		<hide>
			\#if \$dev_args()
				none
			\#else
				part
			\#end if
		</hide>
	</param>
	<param>
		<name>Sync</name>
		<key>sync</key>
		<value></value>
		<type>enum</type>
		<hide>\#if \$sync() then 'none' else 'part'#</hide>
		<option>
			<name>unknown PPS</name>
			<key>sync</key>
		</option>
		<option>
			<name>PC Clock</name>
			<key>pc_clock</key>
		</option>
		<option>
			<name>don't sync</name>
			<key></key>
		</option>
	</param>
	<param>
		<name>Clock Rate (Hz)</name>
		<key>clock_rate</key>
		<value>0.0</value>
		<type>real</type>
		<hide>\#if \$clock_rate() then 'none' else 'part'#</hide>
		<option>
			<name>Default</name>
			<key>0.0</key>
		</option>
		<option>
			<name>200 MHz</name>
			<key>200e6</key>
		</option>
		<option>
			<name>184.32 MHz</name>
			<key>184.32e6</key>
		</option>
		<option>
			<name>120 MHz</name>
			<key>120e6</key>
		</option>
		<option>
			<name>30.72 MHz</name>
			<key>30.72e6</key>
		</option>
	</param>
	<param>
		<name>Num Mboards</name>
		<key>num_mboards</key>
		<value>1</value>
		<type>int</type>
		<hide>part</hide>
		#for $m in range(1, $max_mboards+1)
		<option>
			<name>$(m)</name>
			<key>$m</key>
		</option>
		#end for
	</param>
	#for $m in range($max_mboards)
	<param>
		<name>Mb$(m): Clock Source</name>
		<key>clock_source$(m)</key>
		<value></value>
		<type>string</type>
		<hide>
			\#if not \$num_mboards() > $m
				all
			\#elif \$clock_source$(m)()
				none
			\#else
				part
			\#end if
		</hide>
		<option><name>Default</name><key></key></option>
		<option><name>Internal</name><key>internal</key></option>
		<option><name>External</name><key>external</key></option>
		<option><name>MIMO Cable</name><key>mimo</key></option>
		<option><name>O/B GPSDO</name><key>gpsdo</key></option>
	</param>
	<param>
		<name>Mb$(m): Time Source</name>
		<key>time_source$(m)</key>
		<value></value>
		<type>string</type>
		<hide>
			\#if not \$num_mboards() > $m
				all
			\#elif \$time_source$(m)()
				none
			\#else
				part
			\#end if
		</hide>
		<option><name>Default</name><key></key></option>
		<option><name>External</name><key>external</key></option>
		<option><name>MIMO Cable</name><key>mimo</key></option>
		<option><name>O/B GPSDO</name><key>gpsdo</key></option>
	</param>
	<param>
		<name>Mb$(m): Subdev Spec</name>
		<key>sd_spec$(m)</key>
		<value></value>
		<type>string</type>
		<hide>
			\#if not \$num_mboards() > $m
				all
			\#elif \$sd_spec$(m)()
				none
			\#else
				part
			\#end if
		</hide>
	</param>
	#end for
	<param>
		<name>Num Channels</name>
		<key>nchan</key>
		<value>1</value>
		<type>int</type>
		#for $n in range(1, $max_nchan+1)
		<option>
			<name>$(n)</name>
			<key>$n</key>
		</option>
		#end for
	</param>
	<param>
		<name>Samp Rate (Sps)</name>
		<key>samp_rate</key>
		<value>samp_rate</value>
		<type>real</type>
	</param>
	$params
	<check>$max_nchan >= \$nchan</check>
	<check>\$nchan > 0</check>
	<check>$max_mboards >= \$num_mboards</check>
	<check>\$num_mboards > 0</check>
	<check>\$nchan >= \$num_mboards</check>
	<check>(not \$stream_chans()) or (\$nchan == len(\$stream_chans))</check>
	#for $n in range($max_nchan)
	<check>(\$norm_gain${n} and \$gain${n} &gt;= 0 and \$gain${n} &lt;= 1) or not \$norm_gain${n}</check>
	#end for
	<sink>
		<name>command</name>
		<type>message</type>
		<optional>1</optional>
		<hide>\$hide_cmd_port</hide>
	</sink>
	<$sourk>
		<name>$direction</name>
		<type>\$type.type</type>
		<nports>\$nchan</nports>
	</$sourk>
	<doc>
The UHD USRP $sourk.title() Block:

Device Address:
The device address is a delimited string used to locate UHD devices on your system. \\
If left blank, the first UHD device found will be used. \\
Use the device address to specify a specific device or list of devices.
USRP1 Example: serial=12345678
USRP2 Example: addr=192.168.10.2
USRP2 Example: addr0=192.168.10.2, addr1=192.168.10.3

$(direction.title()) Type:
This parameter controls the data type of the stream in gnuradio.

Wire Format:
This parameter controls the form of the data over the bus/network. \
Complex bytes may be used to trade off precision for bandwidth. \
Not all formats are supported on all devices.

Stream Args:
Optional arguments to be passed in the UHD streamer object. \
Streamer args is a list of key/value pairs; usage is determined by the implementation.
Ex: the scalar key affects the scaling between 16 and 8 bit integers in sc8 wire format.

Num Motherboards:
Selects the number of USRP motherboards in this device configuration.

Reference Source:
Where the motherboard should sync its time and clock references.
If source and sink blocks reference the same device,
it is only necessary to set the reference source on one of the blocks.

Subdevice specification:
Each motherboard should have its own subdevice specification \\
and all subdevice specifications should be the same length. \\
Select the subdevice or subdevices for each channel using a markup string. \\
The markup string consists of a list of dboard_slot:subdev_name pairs (one pair per channel). \\
If left blank, the UHD will try to select the first subdevice on your system. \\
See the application notes for further details.
Single channel example: :AB
Dual channel example: :A :B

Num Channels:
Selects the total number of channels in this multi-USRP configuration.
Ex: 4 motherboards with 2 channels per board = 8 channels total

Sample rate:
The sample rate is the number of samples per second input by this block. \\
The UHD device driver will try its best to match the requested sample rate. \\
If the requested rate is not possible, the UHD block will print an error at runtime.

Center frequency:
The center frequency is the overall frequency of the RF chain. \\
For greater control of how the UHD tunes elements in the RF chain, \\
pass a tune_request object rather than a simple target frequency.
Tuning with an LO offset example: uhd.tune_request(freq, lo_off)
Tuning without DSP: uhd.tune_request(target_freq, dsp_freq=0, \\
dsp_freq_policy=uhd.tune_request.POLICY_MANUAL)

Antenna:
For subdevices with only one antenna, this may be left blank. \\
Otherwise, the user should specify one of the possible antenna choices. \\
See the daughterboard application notes for the possible antenna choices.

Bandwidth:
To use the default bandwidth filter setting, this should be zero. \\
Only certain subdevices have configurable bandwidth filters. \\
See the daughterboard application notes for possible configurations.

Length tag key (Sink only):
When a nonempty string is given, the USRP sink will look for length tags \\
to determine transmit burst lengths.

See the UHD manual for more detailed documentation:
http://code.ettus.com/redmine/ettus/projects/uhd/wiki
	</doc>
</block>
"""

PARAMS_TMPL = """	<param>
		<name>Ch$(n): Center Freq (Hz)</name>
		<key>center_freq$(n)</key>
		<value>0</value>
		<type>real</type>
		<hide>\#if \$nchan() > $n then 'none' else 'all'#</hide>
		<tab>RF Options</tab>
	</param>
	<param>
		<name>Ch$(n): Gain Value</name>
		<key>gain$(n)</key>
		<value>0</value>
		<type>float</type>
		<hide>\#if \$nchan() > $n then 'none' else 'all'#</hide>
		<tab>RF Options</tab>
	</param>
	<param>
		<name>Ch$(n): Gain Type</name>
		<key>norm_gain$(n)</key>
		<value>False</value>
		<type>bool</type>
                <hide>\#if \$nchan() &lt;= $n
                all
                \#elif bool(\$norm_gain${n}())
                none
                \#else
                part
                \#end if</hide>
		<option>
			<name>Absolute (dB)</name>
			<key>False</key>
		</option>
		<option>
			<name>Normalized</name>
			<key>True</key>
		</option>
		<tab>RF Options</tab>
	</param>
	<param>
		<name>Ch$(n): Antenna</name>
		<key>ant$(n)</key>
		<value></value>
		<type>string</type>
		<hide>
			\#if not \$nchan() > $n
				all
			\#elif \$ant$(n)()
				none
			\#else
				part
			\#end if
		</hide>
#if $sourk == 'sink'
		<option>
			<name>TX/RX</name>
			<key>TX/RX</key>
		</option>
#end if
		<option>
			<name>RX2</name>
			<key>RX2</key>
		</option>
		<tab>RF Options</tab>
	</param>
	<param>
		<name>Ch$(n): Bandwidth (Hz)</name>
		<key>bw$(n)</key>
		<value>0</value>
		<type>real</type>
		<hide>
			\#if not \$nchan() > $n
				all
			\#elif \$bw$(n)()
				none
			\#else
				part
			\#end if
		</hide>
		<tab>RF Options</tab>
	</param>
#if $sourk == 'source'
	<param>
		<name>Ch$(n): Enable DC Offset Correction</name>
		<key>dc_offs_enb$(n)</key>
		<value>""</value>
		<type>raw</type>
		<hide>
			\#if not \$nchan() > $n
				all
			\#else
				part
			\#end if
		</hide>
		<tab>FE Corrections</tab>
	</param>
	<param>
		<name>Ch$(n): Enable IQ Imbalance Correction</name>
		<key>iq_imbal_enb$(n)</key>
		<value>""</value>
		<type>raw</type>
		<hide>
			\#if not \$nchan() > $n
				all
			\#else
				part
			\#end if
		</hide>
		<tab>FE Corrections</tab>
	</param>
#end if
"""

SHOW_CMD_PORT_PARAM = """
	<param>
		<name>Show Command Port</name>
		<key>hide_cmd_port</key>
		<value>False</value>
		<type>enum</type>
		<hide>part</hide>
		<option>
			<name>Yes</name>
			<key>False</key>
		</option>
		<option>
			<name>No</name>
			<key>True</key>
		</option>
		<tab>Advanced</tab>
	</param>
"""

TSBTAG_PARAM = """	<param>
		<name>TSB tag name</name>
		<key>len_tag_name</key>
		<value></value>
		<type>string</type>
		<hide>\#if len(str(\$len_tag_name())) then 'none' else 'part'#</hide>
	</param>"""

TSBTAG_ARG = """
	#if $len_tag_name()
	$len_tag_name,
	#end if"""

def parse_tmpl(_tmpl, **kwargs):
	from Cheetah import Template
	return str(Template.Template(_tmpl, kwargs))

max_num_mboards = 8
max_num_channels = max_num_mboards*4

if __name__ == '__main__':
	import sys
	for file in sys.argv[1:]:
		if file.endswith ('source.xml'):
			sourk = 'source'
			direction = 'out'
		elif file.endswith ('sink.xml'):
			sourk = 'sink'
			direction = 'in'
		else: raise Exception, 'is %s a source or sink?'%file

		params = ''.join([parse_tmpl(PARAMS_TMPL, n=n, sourk=sourk) for n in range(max_num_channels)])
                params += SHOW_CMD_PORT_PARAM
		if sourk == 'sink':
			params += TSBTAG_PARAM
			lentag_arg = TSBTAG_ARG
		else: lentag_arg = ''
		open(file, 'w').write(parse_tmpl(MAIN_TMPL,
			lentag_arg=lentag_arg,
			max_nchan=max_num_channels,
			max_mboards=max_num_mboards,
			params=params,
			sourk=sourk,
			direction=direction,
		))<|MERGE_RESOLUTION|>--- conflicted
+++ resolved
@@ -81,20 +81,14 @@
 	\#if \$bw$(n)()
 self.\$(id).set_bandwidth(\$bw$(n), $n)
 	\#end if
-<<<<<<< HEAD
-=======
 #if $sourk == 'source'
->>>>>>> 25cc2386
 	\#if \$dc_offs_enb$(n)()
 self.\$(id).set_rx_dc_offset(\$dc_offs_enb$(n), $n)
 	\#end if
 	\#if \$iq_imbal_enb$(n)()
 self.\$(id).set_rx_iq_balance(\$iq_imbal_enb$(n), $n)
 	\#end if
-<<<<<<< HEAD
-=======
 #end if
->>>>>>> 25cc2386
 \#end if
 #end for
 </make>
