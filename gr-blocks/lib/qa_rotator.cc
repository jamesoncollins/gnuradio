--- conflicted
+++ resolved
@@ -24,23 +24,12 @@
 #include <config.h>
 #endif
 
-<<<<<<< HEAD
 #include <boost/test/unit_test.hpp>
 #include <gnuradio/attributes.h>
 #include <gnuradio/blocks/rotator.h>
 #include <gnuradio/expj.h>
-#include <stdio.h>
-=======
-#include <qa_rotator.h>
-
-#include <gnuradio/attributes.h>
-#include <cppunit/TestAssert.h>
-#include <gnuradio/blocks/rotator.h>
-#include <gnuradio/expj.h>
 #include <gnuradio/math.h>
 
-#include <cstdio>
->>>>>>> 5ad935c3
 #include <cmath>
 
 // error vector magnitude
@@ -69,12 +58,6 @@
   for(unsigned i = 0; i < N; i++) {
     gr_complex expected = gr_expj(phase);
     gr_complex actual = r.rotate(gr_complex(1, 0));
-
-#if 0
-    float evm = error_vector_mag(expected, actual);
-    printf("[%6d] expected: (%8.6f, %8.6f)  actual: (%8.6f, %8.6f)  evm: %8.6f\n",
-	   i, expected.real(), expected.imag(), actual.real(), actual.imag(), evm);
-#endif
 
     BOOST_CHECK(std::abs(expected - actual) <= 0.0001);
 
@@ -110,12 +93,6 @@
     gr_complex expected = gr_expj(phase);
     gr_complex actual   = output[i];
 
-#if 0
-    float evm = error_vector_mag(expected, actual);
-    printf("[%6d] expected: (%8.6f, %8.6f)  actual: (%8.6f, %8.6f)  evm: %8.6f\n",
-	   i, expected.real(), expected.imag(), actual.real(), actual.imag(), evm);
-#endif
-
     BOOST_CHECK(std::abs(expected - actual) <= 0.0001);
 
     phase += phase_incr;
