# Copyright 2010-2012 Free Software Foundation, Inc.
#
# This file is part of GNU Radio
#
# GNU Radio is free software; you can redistribute it and/or modify
# it under the terms of the GNU General Public License as published by
# the Free Software Foundation; either version 3, or (at your option)
# any later version.
#
# GNU Radio is distributed in the hope that it will be useful,
# but WITHOUT ANY WARRANTY; without even the implied warranty of
# MERCHANTABILITY or FITNESS FOR A PARTICULAR PURPOSE.  See the
# GNU General Public License for more details.
#
# You should have received a copy of the GNU General Public License
# along with GNU Radio; see the file COPYING.  If not, write to
# the Free Software Foundation, Inc., 51 Franklin Street,
# Boston, MA 02110-1301, USA.

########################################################################
# This file included, use CMake directory variables
########################################################################

########################################################################
# Handle the generated sine table
########################################################################
add_custom_command(
    OUTPUT ${CMAKE_CURRENT_BINARY_DIR}/sine_table.h
    DEPENDS ${CMAKE_CURRENT_SOURCE_DIR}/gen_sine_table.py
    COMMAND ${PYTHON_EXECUTABLE}
        ${CMAKE_CURRENT_SOURCE_DIR}/gen_sine_table.py >
        ${CMAKE_CURRENT_BINARY_DIR}/sine_table.h
)

include(AddFileDependencies)
ADD_FILE_DEPENDENCIES(${CMAKE_CURRENT_SOURCE_DIR}/gr_fxpt.cc
    ${CMAKE_CURRENT_BINARY_DIR}/sine_table.h
)

########################################################################
# Handle the generated constants
########################################################################
execute_process(COMMAND ${PYTHON_EXECUTABLE} -c
    "import time;print time.strftime('%a, %d %b %Y %H:%M:%S', time.gmtime())"
    OUTPUT_VARIABLE BUILD_DATE OUTPUT_STRIP_TRAILING_WHITESPACE
)
message(STATUS "Loading build date ${BUILD_DATE} into gr_constants...")

message(STATUS "Loading version ${VERSION} into gr_constants...")

#double escape for windows backslash path separators
string(REPLACE "\\" "\\\\" prefix ${prefix})
string(REPLACE "\\" "\\\\" SYSCONFDIR ${SYSCONFDIR})
string(REPLACE "\\" "\\\\" GR_PREFSDIR ${GR_PREFSDIR})

configure_file(
    ${CMAKE_CURRENT_SOURCE_DIR}/gr_constants.cc.in
    ${CMAKE_CURRENT_BINARY_DIR}/gr_constants.cc
@ONLY)

list(APPEND gnuradio_core_sources ${CMAKE_CURRENT_BINARY_DIR}/gr_constants.cc)

########################################################################
# Append gnuradio-core library sources
########################################################################
list(APPEND gnuradio_core_sources
    ${CMAKE_CURRENT_SOURCE_DIR}/gr_circular_file.cc
    ${CMAKE_CURRENT_SOURCE_DIR}/gr_count_bits.cc
    ${CMAKE_CURRENT_SOURCE_DIR}/gr_fast_atan2f.cc
    ${CMAKE_CURRENT_SOURCE_DIR}/gr_fft_vcc_fftw.cc
    ${CMAKE_CURRENT_SOURCE_DIR}/gr_fxpt.cc
    ${CMAKE_CURRENT_SOURCE_DIR}/gr_misc.cc
    ${CMAKE_CURRENT_SOURCE_DIR}/gr_random.cc
    ${CMAKE_CURRENT_SOURCE_DIR}/gr_reverse.cc
    ${CMAKE_CURRENT_SOURCE_DIR}/gri_add_const_ss_generic.cc
    ${CMAKE_CURRENT_SOURCE_DIR}/gri_char_to_float.cc
    ${CMAKE_CURRENT_SOURCE_DIR}/gri_control_loop.cc
    ${CMAKE_CURRENT_SOURCE_DIR}/gri_debugger_hook.cc
    ${CMAKE_CURRENT_SOURCE_DIR}/gri_fft.cc
    ${CMAKE_CURRENT_SOURCE_DIR}/gri_float_to_char.cc
    ${CMAKE_CURRENT_SOURCE_DIR}/gri_float_to_int.cc
    ${CMAKE_CURRENT_SOURCE_DIR}/gri_float_to_short.cc
    ${CMAKE_CURRENT_SOURCE_DIR}/gri_float_to_uchar.cc
    ${CMAKE_CURRENT_SOURCE_DIR}/gri_interleaved_short_to_complex.cc
    ${CMAKE_CURRENT_SOURCE_DIR}/gri_int_to_float.cc
    ${CMAKE_CURRENT_SOURCE_DIR}/gri_short_to_float.cc
    ${CMAKE_CURRENT_SOURCE_DIR}/gri_uchar_to_float.cc
    ${CMAKE_CURRENT_SOURCE_DIR}/malloc16.c
)

########################################################################
# Append gnuradio-core test sources
########################################################################
list(APPEND test_gnuradio_core_sources
    ${CMAKE_CURRENT_SOURCE_DIR}/qa_general.cc
    ${CMAKE_CURRENT_SOURCE_DIR}/qa_gr_circular_file.cc
    ${CMAKE_CURRENT_SOURCE_DIR}/qa_gr_cpm.cc
    ${CMAKE_CURRENT_SOURCE_DIR}/qa_gr_firdes.cc
    ${CMAKE_CURRENT_SOURCE_DIR}/qa_gr_fxpt.cc
    ${CMAKE_CURRENT_SOURCE_DIR}/qa_gr_fxpt_nco.cc
    ${CMAKE_CURRENT_SOURCE_DIR}/qa_gr_fxpt_vco.cc
    ${CMAKE_CURRENT_SOURCE_DIR}/qa_gr_math.cc
)

########################################################################
# Install runtime headers
########################################################################
install(FILES
    ${CMAKE_CURRENT_SOURCE_DIR}/gr_core_api.h
    ${CMAKE_CURRENT_SOURCE_DIR}/gr_circular_file.h
    ${CMAKE_CURRENT_SOURCE_DIR}/gr_constants.h
    ${CMAKE_CURRENT_SOURCE_DIR}/gr_count_bits.h
    ${CMAKE_CURRENT_SOURCE_DIR}/gr_expj.h
    ${CMAKE_CURRENT_SOURCE_DIR}/gr_fft_vcc_fftw.h
    ${CMAKE_CURRENT_SOURCE_DIR}/gr_fxpt.h
    ${CMAKE_CURRENT_SOURCE_DIR}/gr_fxpt_nco.h
    ${CMAKE_CURRENT_SOURCE_DIR}/gr_fxpt_vco.h
    ${CMAKE_CURRENT_SOURCE_DIR}/gr_log2_const.h
    ${CMAKE_CURRENT_SOURCE_DIR}/gr_math.h
    ${CMAKE_CURRENT_SOURCE_DIR}/gr_misc.h
    ${CMAKE_CURRENT_SOURCE_DIR}/gr_nco.h
    ${CMAKE_CURRENT_SOURCE_DIR}/gr_random.h
    ${CMAKE_CURRENT_SOURCE_DIR}/gr_reverse.h
    ${CMAKE_CURRENT_SOURCE_DIR}/gr_simple_framer_sync.h
    ${CMAKE_CURRENT_SOURCE_DIR}/gr_test_types.h
    ${CMAKE_CURRENT_SOURCE_DIR}/gr_vco.h
    ${CMAKE_CURRENT_SOURCE_DIR}/gri_add_const_ss.h
    ${CMAKE_CURRENT_SOURCE_DIR}/gri_agc_cc.h
    ${CMAKE_CURRENT_SOURCE_DIR}/gri_agc_ff.h
    ${CMAKE_CURRENT_SOURCE_DIR}/gri_agc2_cc.h
    ${CMAKE_CURRENT_SOURCE_DIR}/gri_agc2_ff.h
    ${CMAKE_CURRENT_SOURCE_DIR}/gri_char_to_float.h
    ${CMAKE_CURRENT_SOURCE_DIR}/gri_control_loop.h
    ${CMAKE_CURRENT_SOURCE_DIR}/gri_debugger_hook.h
    ${CMAKE_CURRENT_SOURCE_DIR}/gri_fft.h
    ${CMAKE_CURRENT_SOURCE_DIR}/gri_float_to_char.h
    ${CMAKE_CURRENT_SOURCE_DIR}/gri_float_to_int.h
    ${CMAKE_CURRENT_SOURCE_DIR}/gri_float_to_short.h
    ${CMAKE_CURRENT_SOURCE_DIR}/gri_float_to_uchar.h
    ${CMAKE_CURRENT_SOURCE_DIR}/gri_lfsr.h
    ${CMAKE_CURRENT_SOURCE_DIR}/gri_interleaved_short_to_complex.h
    ${CMAKE_CURRENT_SOURCE_DIR}/gri_lfsr_15_1_0.h
    ${CMAKE_CURRENT_SOURCE_DIR}/gri_lfsr_32k.h
    ${CMAKE_CURRENT_SOURCE_DIR}/gri_int_to_float.h
    ${CMAKE_CURRENT_SOURCE_DIR}/gri_short_to_float.h
    ${CMAKE_CURRENT_SOURCE_DIR}/gri_uchar_to_float.h
    ${CMAKE_CURRENT_SOURCE_DIR}/malloc16.h
    ${CMAKE_CURRENT_SOURCE_DIR}/random.h
    DESTINATION ${GR_INCLUDE_DIR}/gnuradio
    COMPONENT "core_devel"
)

########################################################################
# Install swig headers
########################################################################
if(ENABLE_PYTHON)
install(FILES
    ${CMAKE_CURRENT_SOURCE_DIR}/general.i
    ${CMAKE_CURRENT_SOURCE_DIR}/gr_constants.i
    ${CMAKE_CURRENT_SOURCE_DIR}/gri_agc_cc.i
    ${CMAKE_CURRENT_SOURCE_DIR}/gri_agc_ff.i
    ${CMAKE_CURRENT_SOURCE_DIR}/gri_agc2_cc.i
    ${CMAKE_CURRENT_SOURCE_DIR}/gri_agc2_ff.i
    ${CMAKE_CURRENT_SOURCE_DIR}/gri_control_loop.i
    DESTINATION ${GR_INCLUDE_DIR}/gnuradio/swig
    COMPONENT "core_swig"
)
endif(ENABLE_PYTHON)

########################################################################
# Handle triple-threat files that have cc, h, and i
########################################################################
set(gr_core_general_triple_threats
    complex_vec_test
    gr_add_ff
    gr_agc_cc
    gr_agc_ff
    gr_agc2_cc
    gr_agc2_ff
    gr_align_on_samplenumbers_ss
    gr_bin_statistics_f
<<<<<<< HEAD
=======
    gr_block_gateway
    gr_bytes_to_syms
>>>>>>> f8581fb4
    gr_char_to_float
    gr_char_to_short
    gr_check_counting_s
    gr_check_lfsr_32k_s
    gr_complex_to_interleaved_short
    gr_complex_to_xxx
    gr_conjugate_cc
    gr_copy
    gr_cpfsk_bc
    gr_cpm
    gr_ctcss_squelch_ff
    gr_decode_ccsds_27_fb
    gr_dpll_bb
    gr_deinterleave
    gr_delay
    gr_encode_ccsds_27_bb
    gr_fake_channel_coder_pp
    gr_feedforward_agc_cc
    gr_feval
    gr_fft_vcc
    gr_fft_vfc
    gr_firdes
    gr_float_to_char
    gr_float_to_complex
    gr_float_to_int
    gr_float_to_short
    gr_float_to_uchar
    gr_fmdet_cf
    gr_frequency_modulator_fc
    gr_head
    gr_int_to_float
    gr_interleave
    gr_interleaved_short_to_complex
    gr_iqcomp_cc
    gr_keep_one_in_n
    gr_keep_m_in_n
    gr_kludge_copy
    gr_lfsr_32k_source_s
    gr_multiply_cc
    gr_multiply_ff
    gr_multiply_const_cc
    gr_multiply_const_ff
    gr_multiply_conjugate_cc
    gr_nlog10_ff
    gr_nop
    gr_null_sink
    gr_null_source
    gr_pa_2x2_phase_combiner
    gr_peak_detector2_fb
    gr_phase_modulator_fc
    gr_pll_carriertracking_cc
    gr_pll_freqdet_cf
    gr_pll_refout_cc
    gr_prefs
    gr_probe_avg_mag_sqrd_c
    gr_probe_avg_mag_sqrd_cf
    gr_probe_avg_mag_sqrd_f
    gr_pwr_squelch_cc
    gr_pwr_squelch_ff
    gr_quadrature_demod_cf
    gr_rail_ff
    gr_regenerate_bb
    gr_remez
    gr_rms_cf
    gr_rms_ff
    gr_repeat
    gr_short_to_float
    gr_short_to_char
    gr_simple_correlator
    gr_simple_squelch_cc
    gr_skiphead
    gr_squelch_base_cc
    gr_squelch_base_ff
    gr_stream_mux
    gr_stream_to_streams
    gr_stream_to_vector
    gr_streams_to_stream
    gr_streams_to_vector
    gr_stretch_ff
    gr_test
    gr_threshold_ff
    gr_throttle
    gr_transcendental
    gr_uchar_to_float
    gr_vco_f
    gr_vector_map
    gr_vector_to_stream
    gr_vector_to_streams
    gr_unpack_k_bits_bb
    gr_pack_k_bits_bb
    gr_annotator_alltoall
    gr_annotator_1to1
    gr_annotator_raw
    gr_burst_tagger
    gr_tag_debug
)

foreach(file_tt ${gr_core_general_triple_threats})
    list(APPEND gnuradio_core_sources ${CMAKE_CURRENT_SOURCE_DIR}/${file_tt}.cc)
    install(FILES ${CMAKE_CURRENT_SOURCE_DIR}/${file_tt}.h DESTINATION ${GR_INCLUDE_DIR}/gnuradio COMPONENT "core_devel")
    if(ENABLE_PYTHON)
        install(FILES ${CMAKE_CURRENT_SOURCE_DIR}/${file_tt}.i DESTINATION ${GR_INCLUDE_DIR}/gnuradio/swig COMPONENT "core_swig")
    endif(ENABLE_PYTHON)
endforeach(file_tt ${gr_core_general_triple_threats})<|MERGE_RESOLUTION|>--- conflicted
+++ resolved
@@ -179,11 +179,7 @@
     gr_agc2_ff
     gr_align_on_samplenumbers_ss
     gr_bin_statistics_f
-<<<<<<< HEAD
-=======
     gr_block_gateway
-    gr_bytes_to_syms
->>>>>>> f8581fb4
     gr_char_to_float
     gr_char_to_short
     gr_check_counting_s
