#
# Copyright 2003-2012 Free Software Foundation, Inc.
#
# This file is part of GNU Radio
#
# GNU Radio is free software; you can redistribute it and/or modify
# it under the terms of the GNU General Public License as published by
# the Free Software Foundation; either version 3, or (at your option)
# any later version.
#
# GNU Radio is distributed in the hope that it will be useful,
# but WITHOUT ANY WARRANTY; without even the implied warranty of
# MERCHANTABILITY or FITNESS FOR A PARTICULAR PURPOSE.  See the
# GNU General Public License for more details.
#
# You should have received a copy of the GNU General Public License
# along with GNU Radio; see the file COPYING.  If not, write to
# the Free Software Foundation, Inc., 51 Franklin Street,
# Boston, MA 02110-1301, USA.
#

# The presence of this file turns this directory into a Python package

"""
Core contents.
"""

# This is the main GNU Radio python module.
# We pull the swig output and the other modules into the gnuradio.gr namespace

from gnuradio_core import *
from exceptions import *
from hier_block2 import *
from top_block import *
from gateway import basic_block, sync_block, decim_block, interp_block
from tag_utils import tag_to_python, tag_to_pmt

# Force the preference database to be initialized
<<<<<<< HEAD
from prefs import prefs
=======
prefs = gr_prefs.singleton

#alias old gr_add_vXX and gr_multiply_vXX
add_vcc = add_cc
add_vff = add_ff
add_vii = add_ii
add_vss = add_ss
multiply_vcc = multiply_cc
multiply_vff = multiply_ff
multiply_vii = multiply_ii
multiply_vss = multiply_ss
>>>>>>> 38447cf7
<|MERGE_RESOLUTION|>--- conflicted
+++ resolved
@@ -36,18 +36,4 @@
 from tag_utils import tag_to_python, tag_to_pmt
 
 # Force the preference database to be initialized
-<<<<<<< HEAD
-from prefs import prefs
-=======
-prefs = gr_prefs.singleton
-
-#alias old gr_add_vXX and gr_multiply_vXX
-add_vcc = add_cc
-add_vff = add_ff
-add_vii = add_ii
-add_vss = add_ss
-multiply_vcc = multiply_cc
-multiply_vff = multiply_ff
-multiply_vii = multiply_ii
-multiply_vss = multiply_ss
->>>>>>> 38447cf7
+prefs = gr_prefs.singleton