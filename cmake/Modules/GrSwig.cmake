--- conflicted
+++ resolved
@@ -182,15 +182,7 @@
     endif (PYTHON3)
 
     #setup the swig flags with flags and include directories
-<<<<<<< HEAD
     set(CMAKE_SWIG_FLAGS -fvirtual -modern -keyword -w511 -relativeimport ${py3} -module ${name} ${GR_SWIG_FLAGS})
-
-    foreach(dir ${GR_SWIG_INCLUDE_DIRS})
-        list(APPEND CMAKE_SWIG_FLAGS "-I${dir}")
-    endforeach(dir)
-=======
-    set(CMAKE_SWIG_FLAGS -fvirtual -modern -keyword -w511 -module ${name} ${GR_SWIG_FLAGS})
->>>>>>> 99d24d23
 
     #set the C++ property on the swig .i file so it builds
     set_source_files_properties(${ifiles} PROPERTIES CPLUSPLUS ON)
