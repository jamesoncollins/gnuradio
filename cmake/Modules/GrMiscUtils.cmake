--- conflicted
+++ resolved
@@ -207,34 +207,7 @@
     else()
         set(${var} "DEPENDS;${name};COMMAND;${name}" PARENT_SCOPE)
     endif()
-<<<<<<< HEAD
 endfunction(GR_GEN_TARGET_DEPS)
-
-
-########################################################################
-# Control availability of vmcircbuf methods.
-# For now, only allows disabling of shm methods, which cause uncatchable
-#    segmentation faults on Cygwin with gcc 4.x (x <= 5)
-# Usage:
-#   GR_VMCIRCBUF()
-#
-# Will set TRY_SHM_VMCIRCBUF to 1 by default except on Windows machines.
-# Can manually set with -DTRY_SHM_VMCIRCBUF=0|1
-########################################################################
-function(GR_VMCIRCBUF)
-  if(WIN32)
-    OPTION(TRY_SHM_VMCIRCBUF "Try SHM VMCIRCBUF" OFF)
-  else(WIN32)
-    OPTION(TRY_SHM_VMCIRCBUF "Try SHM VMCIRCBUF" ON)
-  endif(WIN32)
-
-  message(STATUS "TRY_SHM_VMCIRCBUF set to ${TRY_SHM_VMCIRCBUF}.")
-
-  if(TRY_SHM_VMCIRCBUF)
-    add_definitions( -DTRY_SHM_VMCIRCBUF )
-  endif(TRY_SHM_VMCIRCBUF)
-endfunction(GR_VMCIRCBUF)
-
 
 ########################################################################
 # Control use of gr_log
@@ -267,7 +240,4 @@
     SET(LOG4CXX_LIBRARY_DIRS "" CACHE INTERNAL "" FORCE)
     SET(LOG4CXX_LIBRARIES "" CACHE INTERNAL "" FORCE)
   endif(ENABLE_GR_LOG)
-endfunction(GR_LOGGING)
-=======
-endfunction(GR_GEN_TARGET_DEPS)
->>>>>>> a4e2e8a9
+endfunction(GR_LOGGING)