--- conflicted
+++ resolved
@@ -29,10 +29,7 @@
 from gnuradio import gr, fft
 from gnuradio import analog
 from gnuradio import blocks
-<<<<<<< HEAD
-=======
 from gnuradio.fft import logpwrfft
->>>>>>> 908a3e25
 from pubsub import pubsub
 from constants import *
 import math
