--- conflicted
+++ resolved
@@ -185,11 +185,8 @@
        for now, simply set the bandwidth once for the intended
        application. */
     db->extra.set_bw(dbb, 25000);  /* 25 MHz channel bw */
-<<<<<<< HEAD
-    
-=======
-    mdelay(5);
->>>>>>> 3a822b97
+    mdelay(5);
+
     return true;
 }
 
