--- conflicted
+++ resolved
@@ -175,14 +175,6 @@
         #calculate width and height needed
         self.W = self.label_width + 2*BLOCK_LABEL_PADDING
         self.H = max(*(
-<<<<<<< HEAD
-            [self.label_height+2*BLOCK_LABEL_PADDING] + [2*PORT_BORDER_SEPARATION + \
-            sum([port.H + PORT_SEPARATION for port in ports]) - PORT_SEPARATION
-            for ports in (self.get_sources_gui(), self.get_sinks_gui())] +
-            [4*PORT_BORDER_SEPARATION + \
-            sum([(port.H) + PORT_SEPARATION for port in ports]) - PORT_SEPARATION
-            for ports in ([i for i in self.get_sources_gui() if i.get_type() == 'bus'], [i for i in self.get_sinks_gui() if i.get_type() == 'bus'])]
-=======
             [  # labels
                 self.label_height + 2 * BLOCK_LABEL_PADDING
             ] +
@@ -196,7 +188,6 @@
                 sum([port.H + PORT_SEPARATION for port in ports if port.get_type() == 'bus']) - PORT_SEPARATION
                 for ports in (self.get_sources_gui(), self.get_sinks_gui())
             ]
->>>>>>> 831d05eb
         ))
 
     def draw(self, gc, window):
