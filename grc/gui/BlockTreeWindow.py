"""
Copyright 2007, 2008, 2009, 2016 Free Software Foundation, Inc.
This file is part of GNU Radio

GNU Radio Companion is free software; you can redistribute it and/or
modify it under the terms of the GNU General Public License
as published by the Free Software Foundation; either version 2
of the License, or (at your option) any later version.

GNU Radio Companion is distributed in the hope that it will be useful,
but WITHOUT ANY WARRANTY; without even the implied warranty of
MERCHANTABILITY or FITNESS FOR A PARTICULAR PURPOSE.  See the
GNU General Public License for more details.

You should have received a copy of the GNU General Public License
along with this program; if not, write to the Free Software
Foundation, Inc., 51 Franklin Street, Fifth Floor, Boston, MA  02110-1301, USA
"""

<<<<<<< HEAD
import pygtk
pygtk.require('2.0')
import gtk
import gobject

from . import Actions, Utils
from . import Constants


NAME_INDEX = 0
KEY_INDEX = 1
DOC_INDEX = 2

DOC_MARKUP_TMPL = """\
#set $docs = []
#if $doc.get('')
    #set $docs += $doc.pop('').splitlines() + ['']
#end if
#for b, d in $doc.iteritems()
    #set $docs += ['--- {0} ---'.format(b)] + d.splitlines() + ['']
#end for
#set $len_out = 0
#for $n, $line in $enumerate($docs[:-1])
#if $n

#end if
$encode($line)#slurp
#set $len_out += $len($line)
#if $n > 10 or $len_out > 500

...#slurp
#break
#end if
#end for
#if $len_out == 0
undocumented#slurp
#end if"""

CAT_MARKUP_TMPL = """
#set $name = $cat[-1]
#if len($cat) > 1
#silent from xml.sax.saxutils import escape
Category: #echo escape($cat[-1])
##
#elif $name == 'Core'
Module: Core

This subtree is meant for blocks included with GNU Radio (in-tree).
##
#elif $name == $default_module
This subtree holds all blocks (from OOT modules) that specify no module name. \
The module name is the root category enclosed in square brackets.

Please consider contacting OOT module maintainer for any block in here \
and kindly ask to update their GRC Block Descriptions or Block Tree to include a module name.
#else
Module: $name
##
#end if
""".strip()


class BlockTreeWindow(gtk.VBox):
=======
from __future__ import absolute_import
import six

from gi.repository import Gtk, Gdk, GObject

from . import Actions, Utils, Constants


NAME_INDEX, KEY_INDEX, DOC_INDEX = range(3)


def _format_doc(doc):
    docs = []
    if doc.get(''):
        docs += doc.get('').splitlines() + ['']
    for block_name, docstring in six.iteritems(doc):
        docs.append('--- {0} ---'.format(block_name))
        docs += docstring.splitlines()
        docs.append('')
    out = ''
    for n, line in enumerate(docs[:-1]):
        if n:
            out += '\n'
        out += Utils.encode(line)
        if n > 10 or len(out) > 500:
            out += '\n...'
            break
    return out or 'undocumented'


def _format_cat_tooltip(category):
    tooltip = '{}: {}'.format('Category' if len(category) > 1 else 'Module', category[-1])

    if category == ('Core',):
        tooltip += '\n\nThis subtree is meant for blocks included with GNU Radio (in-tree).'

    elif category == (Constants.DEFAULT_BLOCK_MODULE_NAME,):
        tooltip += '\n\n' + Constants.DEFAULT_BLOCK_MODULE_TOOLTIP

    return tooltip


class BlockTreeWindow(Gtk.VBox):
>>>>>>> 5ad935c3
    """The block selection panel."""

    __gsignals__ = {
        'create_new_block': (GObject.SignalFlags.RUN_FIRST, None, (str,))
    }

    def __init__(self, platform):
        """
        BlockTreeWindow constructor.
        Create a tree view of the possible blocks in the platform.
        The tree view nodes will be category names, the leaves will be block names.
        A mouse double click or button press action will trigger the add block event.

        Args:
            platform: the particular platform will all block prototypes
        """
        Gtk.VBox.__init__(self)
        self.platform = platform

        # search entry
        self.search_entry = Gtk.Entry()
        try:
            self.search_entry.set_icon_from_icon_name(Gtk.EntryIconPosition.PRIMARY, 'edit-find')
            self.search_entry.set_icon_activatable(Gtk.EntryIconPosition.PRIMARY, False)
            self.search_entry.set_icon_from_icon_name(Gtk.EntryIconPosition.SECONDARY, 'window-close')
            self.search_entry.connect('icon-release', self._handle_icon_event)
        except AttributeError:
            pass  # no icon for old pygtk
        self.search_entry.connect('changed', self._update_search_tree)
        self.search_entry.connect('key-press-event', self._handle_search_key_press)
        self.pack_start(self.search_entry, False, False, 0)

        # make the tree model for holding blocks and a temporary one for search results
        self.treestore = Gtk.TreeStore(GObject.TYPE_STRING, GObject.TYPE_STRING, GObject.TYPE_STRING)
        self.treestore_search = Gtk.TreeStore(GObject.TYPE_STRING, GObject.TYPE_STRING, GObject.TYPE_STRING)

        self.treeview = Gtk.TreeView(model=self.treestore)
        self.treeview.set_enable_search(False)  # disable pop up search box
        self.treeview.set_search_column(-1)  # really disable search
        self.treeview.set_headers_visible(False)
        self.treeview.add_events(Gdk.EventMask.BUTTON_PRESS_MASK)
        self.treeview.connect('button-press-event', self._handle_mouse_button_press)
        self.treeview.connect('key-press-event', self._handle_search_key_press)

        self.treeview.get_selection().set_mode(Gtk.SelectionMode.SINGLE)
        renderer = Gtk.CellRendererText()
        column = Gtk.TreeViewColumn('Blocks', renderer, text=NAME_INDEX)
        self.treeview.append_column(column)
        self.treeview.set_tooltip_column(DOC_INDEX)
        # setup sort order
        column.set_sort_column_id(0)
        self.treestore.set_sort_column_id(0, Gtk.SortType.ASCENDING)
        # setup drag and drop
        self.treeview.enable_model_drag_source(Gdk.ModifierType.BUTTON1_MASK, Constants.DND_TARGETS, Gdk.DragAction.COPY)
        self.treeview.connect('drag-data-get', self._handle_drag_get_data)
        # make the scrolled window to hold the tree view
        scrolled_window = Gtk.ScrolledWindow()
        scrolled_window.set_policy(Gtk.PolicyType.AUTOMATIC, Gtk.PolicyType.AUTOMATIC)
        scrolled_window.add(self.treeview)
        scrolled_window.set_size_request(Constants.DEFAULT_BLOCKS_WINDOW_WIDTH, -1)
        self.pack_start(scrolled_window, True, True, 0)
        # map categories to iters, automatic mapping for root
        self._categories = {tuple(): None}
        self._categories_search = {tuple(): None}
        self.platform.block_docstrings_loaded_callback = self.update_docs
        self.repopulate()

    def clear(self):
        self.treestore.clear()
        self._categories = {(): None}

    def repopulate(self):
        self.clear()
        for block in six.itervalues(self.platform.blocks):
            if block.category:
                self.add_block(block)
        self.expand_module_in_tree()

    def expand_module_in_tree(self, module_name='Core'):
        self.treeview.collapse_all()
        core_module_iter = self._categories.get((module_name,))
        if core_module_iter:
            self.treeview.expand_row(self.treestore.get_path(core_module_iter), False)

    ############################################################
    ## Block Tree Methods
    ############################################################
    def add_block(self, block, treestore=None, categories=None):
        """
        Add a block with category to this selection window.
        Add only the category when block is None.

        Args:
            block: the block object or None
        """
        treestore = treestore or self.treestore
        categories = categories or self._categories

        category = tuple(filter(str, block.category))  # tuple is hashable, remove empty cats

        # add category and all sub categories
        for level, parent_cat_name in enumerate(category, 1):
            parent_category = category[:level]
            if parent_category not in categories:
                iter_ = treestore.insert_before(categories[parent_category[:-1]], None)
                treestore.set_value(iter_, NAME_INDEX, parent_cat_name)
                treestore.set_value(iter_, KEY_INDEX, '')
                treestore.set_value(iter_, DOC_INDEX, _format_cat_tooltip(parent_cat_name))
                categories[parent_category] = iter_
        # add block
        iter_ = treestore.insert_before(categories[category], None)
        treestore.set_value(iter_, KEY_INDEX, block.key)
        treestore.set_value(iter_, NAME_INDEX, block.label)
        treestore.set_value(iter_, DOC_INDEX, _format_doc(block.documentation))

    def update_docs(self):
        """Update the documentation column of every block"""

        def update_doc(model, _, iter_):
            key = model.get_value(iter_, KEY_INDEX)
            if not key:
                return  # category node, no doc string
            block = self.platform.blocks[key]
            model.set_value(iter_, DOC_INDEX, _format_doc(block.documentation))

        self.treestore.foreach(update_doc)
        self.treestore_search.foreach(update_doc)

    ############################################################
    ## Helper Methods
    ############################################################
    def _get_selected_block_key(self):
        """
        Get the currently selected block key.

        Returns:
            the key of the selected block or a empty string
        """
        selection = self.treeview.get_selection()
        treestore, iter = selection.get_selected()
        return iter and treestore.get_value(iter, KEY_INDEX) or ''

    def _expand_category(self):
        treestore, iter = self.treeview.get_selection().get_selected()
        if iter and treestore.iter_has_child(iter):
            path = treestore.get_path(iter)
            self.treeview.expand_to_path(path)

    ############################################################
    ## Event Handlers
    ############################################################
    def _handle_icon_event(self, widget, icon, event):
        if icon == Gtk.EntryIconPosition.PRIMARY:
            pass
        elif icon == Gtk.EntryIconPosition.SECONDARY:
            widget.set_text('')
            self.search_entry.hide()

    def _update_search_tree(self, widget):
        key = widget.get_text().lower()
        if not key:
            self.treeview.set_model(self.treestore)
            self.expand_module_in_tree()
        else:
            matching_blocks = [b for b in list(self.platform.blocks.values())
                               if key in b.key.lower() or key in b.label.lower()]

            self.treestore_search.clear()
            self._categories_search = {tuple(): None}
            for block in matching_blocks:
                self.add_block(block, self.treestore_search, self._categories_search)
            self.treeview.set_model(self.treestore_search)
            self.treeview.expand_all()

    def _handle_search_key_press(self, widget, event):
        """Handle Return and Escape key events in search entry and treeview"""
        if event.keyval == Gdk.KEY_Return:
            # add block on enter

            if widget == self.search_entry:
                #  Get the first block in the search tree and add it
                selected = self.treestore_search.get_iter_first()
                while self.treestore_search.iter_children(selected):
                    selected = self.treestore_search.iter_children(selected)
                if selected is not None:
                    key = self.treestore_search.get_value(selected, KEY_INDEX)
                    if key: self.emit('create_new_block', key)
            elif widget == self.treeview:
                key = self._get_selected_block_key()
                if key:
                    self.emit('create_new_block', key)
                else:
                    self._expand_category()
            else:
                return False  # propagate event

        elif event.keyval == Gdk.KEY_Escape:
            # reset the search
            self.search_entry.set_text('')
            self.search_entry.hide()

        elif (event.get_state() & Gdk.ModifierType.CONTROL_MASK and event.keyval == Gdk.KEY_f) \
              or event.keyval == Gdk.KEY_slash:
            # propagation doesn't work although treeview search is disabled =(
            # manually trigger action...
            Actions.FIND_BLOCKS.activate()

        elif event.get_state() & Gdk.ModifierType.CONTROL_MASK and event.keyval == Gdk.KEY_b:
            # ugly...
            Actions.TOGGLE_BLOCKS_WINDOW.activate()

        else:
            return False # propagate event

        return True

    def _handle_drag_get_data(self, widget, drag_context, selection_data, info, time):
        """
        Handle a drag and drop by setting the key to the selection object.
        This will call the destination handler for drag and drop.
        Only call set when the key is valid to ignore DND from categories.
        """
        key = self._get_selected_block_key()
        if key:
            selection_data.set_text(key, len(key))

    def _handle_mouse_button_press(self, widget, event):
        """
        Handle the mouse button press.
        If a left double click is detected, call add selected block.
        """
        if event.button == 1 and event.type == Gdk.EventType._2BUTTON_PRESS:
            key = self._get_selected_block_key()
            if key:
                self.emit('create_new_block', key)<|MERGE_RESOLUTION|>--- conflicted
+++ resolved
@@ -17,71 +17,6 @@
 Foundation, Inc., 51 Franklin Street, Fifth Floor, Boston, MA  02110-1301, USA
 """
 
-<<<<<<< HEAD
-import pygtk
-pygtk.require('2.0')
-import gtk
-import gobject
-
-from . import Actions, Utils
-from . import Constants
-
-
-NAME_INDEX = 0
-KEY_INDEX = 1
-DOC_INDEX = 2
-
-DOC_MARKUP_TMPL = """\
-#set $docs = []
-#if $doc.get('')
-    #set $docs += $doc.pop('').splitlines() + ['']
-#end if
-#for b, d in $doc.iteritems()
-    #set $docs += ['--- {0} ---'.format(b)] + d.splitlines() + ['']
-#end for
-#set $len_out = 0
-#for $n, $line in $enumerate($docs[:-1])
-#if $n
-
-#end if
-$encode($line)#slurp
-#set $len_out += $len($line)
-#if $n > 10 or $len_out > 500
-
-...#slurp
-#break
-#end if
-#end for
-#if $len_out == 0
-undocumented#slurp
-#end if"""
-
-CAT_MARKUP_TMPL = """
-#set $name = $cat[-1]
-#if len($cat) > 1
-#silent from xml.sax.saxutils import escape
-Category: #echo escape($cat[-1])
-##
-#elif $name == 'Core'
-Module: Core
-
-This subtree is meant for blocks included with GNU Radio (in-tree).
-##
-#elif $name == $default_module
-This subtree holds all blocks (from OOT modules) that specify no module name. \
-The module name is the root category enclosed in square brackets.
-
-Please consider contacting OOT module maintainer for any block in here \
-and kindly ask to update their GRC Block Descriptions or Block Tree to include a module name.
-#else
-Module: $name
-##
-#end if
-""".strip()
-
-
-class BlockTreeWindow(gtk.VBox):
-=======
 from __future__ import absolute_import
 import six
 
@@ -125,7 +60,6 @@
 
 
 class BlockTreeWindow(Gtk.VBox):
->>>>>>> 5ad935c3
     """The block selection panel."""
 
     __gsignals__ = {
