"""
Copyright 2008 Free Software Foundation, Inc.
This file is part of GNU Radio

GNU Radio Companion is free software; you can redistribute it and/or
modify it under the terms of the GNU General Public License
as published by the Free Software Foundation; either version 2
of the License, or (at your option) any later version.

GNU Radio Companion is distributed in the hope that it will be useful,
but WITHOUT ANY WARRANTY; without even the implied warranty of
MERCHANTABILITY or FITNESS FOR A PARTICULAR PURPOSE.  See the
GNU General Public License for more details.

You should have received a copy of the GNU General Public License
along with this program; if not, write to the Free Software
Foundation, Inc., 51 Franklin Street, Fifth Floor, Boston, MA  02110-1301, USA
"""

from __future__ import absolute_import, print_function

import os
import sys

from six.moves import configparser


HEADER = """\
# This contains only GUI settings for GRC and is not meant for users to edit.
#
# GRC settings not accessible through the GUI are in gnuradio.conf under
# section [grc].

"""

_platform = None
_config_parser = configparser.SafeConfigParser()


def file_extension():
    return '.grc'


def load(platform):
    global _platform
    _platform = platform
    # create sections
    for section in ['main', 'files_open', 'files_recent']:
        try:
            _config_parser.add_section(section)
        except Exception as e:
            print(e)
    try:
        _config_parser.read(_platform.get_prefs_file())
    except Exception as err:
        print(err, file=sys.stderr)


def save():
    try:
        with open(_platform.get_prefs_file(), 'w') as fp:
            fp.write(HEADER)
            _config_parser.write(fp)
    except Exception as err:
        print(err, file=sys.stderr)


def entry(key, value=None, default=None):
    if value is not None:
        _config_parser.set('main', key, str(value))
        result = value
    else:
        _type = type(default) if default is not None else str
        getter = {
            bool: _config_parser.getboolean,
            int: _config_parser.getint,
        }.get(_type, _config_parser.get)
        try:
            result = getter('main', key)
<<<<<<< HEAD
        except configparser.Error:
=======
        except (AttributeError, ConfigParser.Error):
>>>>>>> fc1a6a88
            result = _type() if default is None else default
    return result


###########################################################################
# Special methods for specific program functionalities
###########################################################################

def main_window_size(size=None):
    if size is None:
        size = [None, None]
    w = entry('main_window_width', size[0], default=1)
    h = entry('main_window_height', size[1], default=1)
    return w, h


def file_open(filename=None):
    return entry('file_open', filename, default='')


def set_file_list(key, files):
    _config_parser.remove_section(key)  # clear section
    _config_parser.add_section(key)
    for i, filename in enumerate(files):
        _config_parser.set(key, '%s_%d' % (key, i), filename)


def get_file_list(key):
    try:
        files = [value for name, value in _config_parser.items(key)
                 if name.startswith('%s_' % key)]
<<<<<<< HEAD
    except configparser.Error:
=======
    except (AttributeError, ConfigParser.Error):
>>>>>>> fc1a6a88
        files = []
    return files


def get_open_files():
    return get_file_list('files_open')


def set_open_files(files):
    return set_file_list('files_open', files)


def get_recent_files():
    """ Gets recent files, removes any that do not exist and re-saves it """
    files = list(filter(os.path.exists, get_file_list('files_recent')))
    set_recent_files(files)
    return files


def set_recent_files(files):
    return set_file_list('files_recent', files)


def add_recent_file(file_name):
    # double check file_name
    if os.path.exists(file_name):
        recent_files = get_recent_files()
        if file_name in recent_files:
            recent_files.remove(file_name)  # Attempt removal
        recent_files.insert(0, file_name)  # Insert at start
        set_recent_files(recent_files[:10])  # Keep up to 10 files


def console_window_position(pos=None):
    return entry('console_window_position', pos, default=-1) or 1


def blocks_window_position(pos=None):
    return entry('blocks_window_position', pos, default=-1) or 1


def variable_editor_position(pos=None, sidebar=False):
    # Figure out default
    if sidebar:
        w, h = main_window_size()
        return entry('variable_editor_sidebar_position', pos, default=int(h*0.7))
    else:
        return entry('variable_editor_position', pos, default=int(blocks_window_position()*0.5))


def variable_editor_sidebar(pos=None):
    return entry('variable_editor_sidebar', pos, default=False)


def variable_editor_confirm_delete(pos=None):
    return entry('variable_editor_confirm_delete', pos, default=True)


def xterm_missing(cmd=None):
    return entry('xterm_missing', cmd, default='INVALID_XTERM_SETTING')


def screen_shot_background_transparent(transparent=None):
    return entry('screen_shot_background_transparent', transparent, default=False)<|MERGE_RESOLUTION|>--- conflicted
+++ resolved
@@ -77,11 +77,7 @@
         }.get(_type, _config_parser.get)
         try:
             result = getter('main', key)
-<<<<<<< HEAD
-        except configparser.Error:
-=======
-        except (AttributeError, ConfigParser.Error):
->>>>>>> fc1a6a88
+        except (AttributeError, configparser.Error):
             result = _type() if default is None else default
     return result
 
@@ -113,11 +109,7 @@
     try:
         files = [value for name, value in _config_parser.items(key)
                  if name.startswith('%s_' % key)]
-<<<<<<< HEAD
-    except configparser.Error:
-=======
-    except (AttributeError, ConfigParser.Error):
->>>>>>> fc1a6a88
+    except (AttributeError, configparser.Error):
         files = []
     return files
 
