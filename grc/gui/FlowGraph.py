--- conflicted
+++ resolved
@@ -209,13 +209,9 @@
         for block_n in blocks_n:
             block_key = block_n.find('key')
             if block_key == 'options': continue
-<<<<<<< HEAD
             block = self.new_block(block_key)
-=======
-            block = self.get_new_block(block_key)
             if not block:
                 continue  # unknown block was pasted (e.g. dummy block)
->>>>>>> bdf85171
             selected.add(block)
             #set params
             params_n = block_n.findall('param')
