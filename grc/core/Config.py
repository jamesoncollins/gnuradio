"""
Copyright 2016 Free Software Foundation, Inc.
This file is part of GNU Radio

GNU Radio Companion is free software; you can redistribute it and/or
modify it under the terms of the GNU General Public License
as published by the Free Software Foundation; either version 2
of the License, or (at your option) any later version.

GNU Radio Companion is distributed in the hope that it will be useful,
but WITHOUT ANY WARRANTY; without even the implied warranty of
MERCHANTABILITY or FITNESS FOR A PARTICULAR PURPOSE.  See the
GNU General Public License for more details.

You should have received a copy of the GNU General Public License
along with this program; if not, write to the Free Software
Foundation, Inc., 51 Franklin Street, Fifth Floor, Boston, MA  02110-1301, USA
"""

from __future__ import absolute_import

import os
from os.path import expanduser, normpath, expandvars, exists

from . import Constants


class Config(object):
    name = 'GNU Radio Companion (no gui)'
    license = __doc__.strip()
    website = 'http://gnuradio.org'

    hier_block_lib_dir = os.environ.get('GRC_HIER_PATH', Constants.DEFAULT_HIER_BLOCK_LIB_DIR)

<<<<<<< HEAD
    def __init__(self, version, version_parts=None, prefs=None):
        self._gr_prefs = prefs if prefs else DummyPrefs()
=======
    def __init__(self, prefs_file, version, version_parts=None, name=None):
        self.prefs = prefs_file
>>>>>>> 1d50d70f
        self.version = version
        self.version_parts = version_parts or version[1:].split('-', 1)[0].split('.')[:3]
        if name:
            self.name = name

    @property
    def block_paths(self):
        path_list_sep = {'/': ':', '\\': ';'}[os.path.sep]

        paths_sources = (
            self.hier_block_lib_dir,
            os.environ.get('GRC_BLOCKS_PATH', ''),
            self._gr_prefs.get_string('grc', 'local_blocks_path', ''),
            self._gr_prefs.get_string('grc', 'global_blocks_path', ''),
        )

        collected_paths = sum((paths.split(path_list_sep)
                               for paths in paths_sources), [])

        valid_paths = [normpath(expanduser(expandvars(path)))
                       for path in collected_paths if exists(path)]

        return valid_paths

    @property
    def default_flow_graph(self):
        user_default = (
            os.environ.get('GRC_DEFAULT_FLOW_GRAPH') or
            self._gr_prefs.get_string('grc', 'default_flow_graph', '') or
            os.path.join(self.hier_block_lib_dir, 'default_flow_graph.grc')
        )
        return user_default if exists(user_default) else Constants.DEFAULT_FLOW_GRAPH


class DummyPrefs(object):

    def get_string(self, category, item, default):
        return str(default)

    def set_string(self, category, item, value):
        pass

    def get_long(self, category, item, default):
        return int(default)

    def save(self):
        pass<|MERGE_RESOLUTION|>--- conflicted
+++ resolved
@@ -32,13 +32,8 @@
 
     hier_block_lib_dir = os.environ.get('GRC_HIER_PATH', Constants.DEFAULT_HIER_BLOCK_LIB_DIR)
 
-<<<<<<< HEAD
-    def __init__(self, version, version_parts=None, prefs=None):
+    def __init__(self, version, version_parts=None, name=None, prefs=None):
         self._gr_prefs = prefs if prefs else DummyPrefs()
-=======
-    def __init__(self, prefs_file, version, version_parts=None, name=None):
-        self.prefs = prefs_file
->>>>>>> 1d50d70f
         self.version = version
         self.version_parts = version_parts or version[1:].split('-', 1)[0].split('.')[:3]
         if name:
