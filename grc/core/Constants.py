"""
Copyright 2008-2016 Free Software Foundation, Inc.
This file is part of GNU Radio

GNU Radio Companion is free software; you can redistribute it and/or
modify it under the terms of the GNU General Public License
as published by the Free Software Foundation; either version 2
of the License, or (at your option) any later version.

GNU Radio Companion is distributed in the hope that it will be useful,
but WITHOUT ANY WARRANTY; without even the implied warranty of
MERCHANTABILITY or FITNESS FOR A PARTICULAR PURPOSE.  See the
GNU General Public License for more details.

You should have received a copy of the GNU General Public License
along with this program; if not, write to the Free Software
Foundation, Inc., 51 Franklin Street, Fifth Floor, Boston, MA  02110-1301, USA
"""

from __future__ import absolute_import

import os
import numbers
import stat

import numpy


# Data files
DATA_DIR = os.path.dirname(__file__)
BLOCK_DTD = os.path.join(DATA_DIR, 'block.dtd')
DEFAULT_FLOW_GRAPH = os.path.join(DATA_DIR, 'default_flow_graph.grc')
DEFAULT_HIER_BLOCK_LIB_DIR = os.path.expanduser('~/.grc_gnuradio')

CACHE_FILE = os.path.expanduser('~/.cache/grc_gnuradio/cache.json')

BLOCK_DESCRIPTION_FILE_FORMAT_VERSION = 1
# File format versions:
#  0: undefined / legacy
#  1: non-numeric message port keys (label is used instead)
FLOW_GRAPH_FILE_FORMAT_VERSION = 1

# Param tabs
DEFAULT_PARAM_TAB = "General"
ADVANCED_PARAM_TAB = "Advanced"
DEFAULT_BLOCK_MODULE_NAME = '(no module specified)'

# Port domains
GR_STREAM_DOMAIN = "stream"
GR_MESSAGE_DOMAIN = "message"
DEFAULT_DOMAIN = GR_STREAM_DOMAIN

# File creation modes
TOP_BLOCK_FILE_MODE = stat.S_IRUSR | stat.S_IWUSR | stat.S_IXUSR | stat.S_IRGRP | \
                      stat.S_IWGRP | stat.S_IXGRP | stat.S_IROTH
HIER_BLOCK_FILE_MODE = stat.S_IRUSR | stat.S_IWUSR | stat.S_IRGRP | stat.S_IWGRP | stat.S_IROTH

PARAM_TYPE_NAMES = {
    'raw', 'enum',
    'complex', 'real', 'float', 'int',
    'complex_vector', 'real_vector', 'float_vector', 'int_vector',
    'hex', 'string', 'bool',
    'file_open', 'file_save', '_multiline', '_multiline_python_external',
    'id', 'stream_id',
    'gui_hint',
    'import',
}

PARAM_TYPE_MAP = {
    'complex': numbers.Complex,
    'float': numbers.Real,
    'real': numbers.Real,
    'int': numbers.Integral,
}

# Define types, native python + numpy
VECTOR_TYPES = (tuple, list, set, numpy.ndarray)
<<<<<<< HEAD
COMPLEX_TYPES = [complex, numpy.complex, numpy.complex64, numpy.complex128]
REAL_TYPES = [float, numpy.float, numpy.float32, numpy.float64]
INT_TYPES = [int, long, numpy.int, numpy.int8, numpy.int16, numpy.int32, numpy.uint64,
             numpy.uint, numpy.uint8, numpy.uint16, numpy.uint32, numpy.uint64]
# Cast to tuple for isinstance, concat subtypes
COMPLEX_TYPES = tuple(COMPLEX_TYPES + REAL_TYPES + INT_TYPES)
REAL_TYPES = tuple(REAL_TYPES + INT_TYPES)
INT_TYPES = tuple(INT_TYPES)

# Updating colors. Using the standard color palette from:
#  http://www.google.com/design/spec/style/color.html#color-color-palette
=======

# Updating colors. Using the standard color palette from:
#   http://www.google.com/design/spec/style/color.html#color-color-palette
>>>>>>> fcd002b6
# Most are based on the main, primary color standard. Some are within
# that color's spectrum when it was deemed necessary.
GRC_COLOR_BROWN = '#795548'
GRC_COLOR_BLUE = '#2196F3'
GRC_COLOR_LIGHT_GREEN = '#8BC34A'
GRC_COLOR_GREEN = '#4CAF50'
GRC_COLOR_AMBER = '#FFC107'
GRC_COLOR_PURPLE = '#9C27B0'
GRC_COLOR_CYAN = '#00BCD4'
GRC_COLOR_GR_ORANGE = '#FF6905'
GRC_COLOR_ORANGE = '#F57C00'
GRC_COLOR_LIME = '#CDDC39'
GRC_COLOR_TEAL = '#009688'
GRC_COLOR_YELLOW = '#FFEB3B'
GRC_COLOR_PINK = '#F50057'
GRC_COLOR_PURPLE_A100 = '#EA80FC'
GRC_COLOR_PURPLE_A400 = '#D500F9'
GRC_COLOR_DARK_GREY = '#72706F'
GRC_COLOR_GREY = '#BDBDBD'
GRC_COLOR_WHITE = '#FFFFFF'

CORE_TYPES = (  # name, key, sizeof, color
    ('Complex Float 64',    'fc64', 16, GRC_COLOR_BROWN),
    ('Complex Float 32',    'fc32',  8, GRC_COLOR_BLUE),
    ('Complex Integer 64',  'sc64', 16, GRC_COLOR_LIGHT_GREEN),
    ('Complex Integer 32',  'sc32',  8, GRC_COLOR_GREEN),
    ('Complex Integer 16',  'sc16',  4, GRC_COLOR_AMBER),
    ('Complex Integer 8',    'sc8',  2, GRC_COLOR_PURPLE),
    ('Float 64',             'f64',  8, GRC_COLOR_CYAN),
    ('Float 32',             'f32',  4, GRC_COLOR_ORANGE),
    ('Integer 64',           's64',  8, GRC_COLOR_LIME),
    ('Integer 32',           's32',  4, GRC_COLOR_TEAL),
    ('Integer 16',           's16',  2, GRC_COLOR_YELLOW),
    ('Integer 8',             's8',  1, GRC_COLOR_PURPLE_A400),
    ('Bits (unpacked byte)', 'bit',  1, GRC_COLOR_PURPLE_A100),
    ('Async Message',    'message',  0, GRC_COLOR_GREY),
    ('Bus Connection',       'bus',  0, GRC_COLOR_WHITE),
    ('Wildcard',                '',  0, GRC_COLOR_WHITE),
)

ALIAS_TYPES = {
    'complex': (8, GRC_COLOR_BLUE),
    'float':   (4, GRC_COLOR_ORANGE),
    'int':     (4, GRC_COLOR_TEAL),
    'short':   (2, GRC_COLOR_YELLOW),
    'byte':    (1, GRC_COLOR_PURPLE_A400),
    'bits':    (1, GRC_COLOR_PURPLE_A100),
}

TYPE_TO_SIZEOF = {key: sizeof for name, key, sizeof, color in CORE_TYPES}
TYPE_TO_SIZEOF.update((key, sizeof) for key, (sizeof, _) in ALIAS_TYPES.items())<|MERGE_RESOLUTION|>--- conflicted
+++ resolved
@@ -75,23 +75,9 @@
 
 # Define types, native python + numpy
 VECTOR_TYPES = (tuple, list, set, numpy.ndarray)
-<<<<<<< HEAD
-COMPLEX_TYPES = [complex, numpy.complex, numpy.complex64, numpy.complex128]
-REAL_TYPES = [float, numpy.float, numpy.float32, numpy.float64]
-INT_TYPES = [int, long, numpy.int, numpy.int8, numpy.int16, numpy.int32, numpy.uint64,
-             numpy.uint, numpy.uint8, numpy.uint16, numpy.uint32, numpy.uint64]
-# Cast to tuple for isinstance, concat subtypes
-COMPLEX_TYPES = tuple(COMPLEX_TYPES + REAL_TYPES + INT_TYPES)
-REAL_TYPES = tuple(REAL_TYPES + INT_TYPES)
-INT_TYPES = tuple(INT_TYPES)
 
 # Updating colors. Using the standard color palette from:
 #  http://www.google.com/design/spec/style/color.html#color-color-palette
-=======
-
-# Updating colors. Using the standard color palette from:
-#   http://www.google.com/design/spec/style/color.html#color-color-palette
->>>>>>> fcd002b6
 # Most are based on the main, primary color standard. Some are within
 # that color's spectrum when it was deemed necessary.
 GRC_COLOR_BROWN = '#795548'
