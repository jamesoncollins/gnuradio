# Copyright 2008-2016 Free Software Foundation, Inc.
# This file is part of GNU Radio
#
# GNU Radio Companion is free software; you can redistribute it and/or
# modify it under the terms of the GNU General Public License
# as published by the Free Software Foundation; either version 2
# of the License, or (at your option) any later version.
#
# GNU Radio Companion is distributed in the hope that it will be useful,
# but WITHOUT ANY WARRANTY; without even the implied warranty of
# MERCHANTABILITY or FITNESS FOR A PARTICULAR PURPOSE.  See the
# GNU General Public License for more details.
#
# You should have received a copy of the GNU General Public License
# along with this program; if not, write to the Free Software
# Foundation, Inc., 51 Franklin Street, Fifth Floor, Boston, MA  02110-1301, USA


from __future__ import absolute_import

import codecs
import os
import tempfile
import operator
import collections

from Cheetah.Template import Template
import six

from .FlowGraphProxy import FlowGraphProxy
from .. import ParseXML, Messages
from ..Constants import (
    TOP_BLOCK_FILE_MODE, BLOCK_FLAG_NEED_QT_GUI,
    HIER_BLOCK_FILE_MODE, BLOCK_DTD
)
from ..utils import expr_utils

DATA_DIR = os.path.dirname(__file__)
FLOW_GRAPH_TEMPLATE = os.path.join(DATA_DIR, 'flow_graph.tmpl')


class Generator(object):
    """Adaptor for various generators (uses generate_options)"""

    def __init__(self, flow_graph, file_path):
        """
        Initialize the generator object.
        Determine the file to generate.

        Args:
            flow_graph: the flow graph object
            file_path: the path to the grc file
        """
        self.generate_options = flow_graph.get_option('generate_options')
        if self.generate_options == 'hb':
            generator_cls = HierBlockGenerator
        elif self.generate_options == 'hb_qt_gui':
            generator_cls = QtHierBlockGenerator
        else:
            generator_cls = TopBlockGenerator

        self._generator = generator_cls(flow_graph, file_path)

    def __getattr__(self, item):
        """get all other attrib from actual generator object"""
        return getattr(self._generator, item)


class TopBlockGenerator(object):

    def __init__(self, flow_graph, file_path):
        """
        Initialize the top block generator object.

        Args:
            flow_graph: the flow graph object
            file_path: the path to write the file to
        """
        self._flow_graph = FlowGraphProxy(flow_graph)
        self._generate_options = self._flow_graph.get_option('generate_options')
        self._mode = TOP_BLOCK_FILE_MODE
        dirname = self._dirname = os.path.dirname(file_path)
        # Handle the case where the directory is read-only
        # In this case, use the system's temp directory
        if not os.access(dirname, os.W_OK):
            dirname = tempfile.gettempdir()
        filename = self._flow_graph.get_option('id') + '.py'
        self.file_path = os.path.join(dirname, filename)

    def write(self):
        """generate output and write it to files"""
        # Do throttle warning
        throttling_blocks = [b for b in self._flow_graph.get_enabled_blocks()
                             if b.throtteling()]
        if not throttling_blocks and not self._generate_options.startswith('hb'):
            Messages.send_warning("This flow graph may not have flow control: "
                                  "no audio or RF hardware blocks found. "
                                  "Add a Misc->Throttle block to your flow "
                                  "graph to avoid CPU congestion.")
        if len(throttling_blocks) > 1:
            keys = set([b.get_key() for b in throttling_blocks])
            if len(keys) > 1 and 'blocks_throttle' in keys:
                Messages.send_warning("This flow graph contains a throttle "
                                      "block and another rate limiting block, "
                                      "e.g. a hardware source or sink. "
                                      "This is usually undesired. Consider "
                                      "removing the throttle block.")
        # Generate
        for filename, data in self._build_python_code_from_template():
            with codecs.open(filename, 'w', encoding='utf-8') as fp:
                fp.write(data)
            if filename == self.file_path:
                try:
                    os.chmod(filename, self._mode)
                except:
                    pass

    def _build_python_code_from_template(self):
        """
        Convert the flow graph to python code.

        Returns:
            a string of python code
        """
        output = list()

        fg = self._flow_graph
        title = fg.get_option('title') or fg.get_option('id').replace('_', ' ').title()
        imports = fg.get_imports()
        variables = fg.get_variables()
        parameters = fg.get_parameters()
        monitors = fg.get_monitors()

        # List of blocks not including variables and imports and parameters and disabled
        def _get_block_sort_text(block):
            code = block.get_make().replace(block.get_id(), ' ')
            try:
                code += block.get_param('notebook').get_value()  # Older gui markup w/ wxgui
            except:
                pass
            try:
                code += block.get_param('gui_hint').get_value()  # Newer gui markup w/ qtgui
            except:
                pass
            return code

<<<<<<< HEAD
        blocks = expr_utils.sort_objects(
            [b for b in fg.blocks if b.get_enabled() and not b.get_bypassed()],
            operator.methodcaller('get_id'), _get_block_sort_text
=======
        blocks_all = expr_utils.sort_objects(
            filter(lambda b: b.get_enabled() and not b.get_bypassed(), fg.blocks),
            lambda b: b.get_id(), _get_block_sort_text
>>>>>>> 6fb0ff27
        )
        deprecated_block_keys = set(block.get_name() for block in blocks_all if block.is_deprecated)
        for key in deprecated_block_keys:
            Messages.send_warning("The block {!r} is deprecated.".format(key))

        # List of regular blocks (all blocks minus the special ones)
<<<<<<< HEAD
        blocks = [b for b in blocks if b not in imports and b not in parameters]
=======
        blocks = filter(lambda b: b not in (imports + parameters), blocks_all)
>>>>>>> 6fb0ff27

        for block in blocks:
            key = block.get_key()
            file_path = os.path.join(self._dirname, block.get_id() + '.py')
            if key == 'epy_block':
                src = block.get_param('_source_code').get_value()
                output.append((file_path, src))
            elif key == 'epy_module':
                src = block.get_param('source_code').get_value()
                output.append((file_path, src))

        # Filter out virtual sink connections
        def cf(c):
            return not (c.is_bus() or c.is_msg() or c.sink_block.is_virtual_sink())
        connections = [con for con in fg.get_enabled_connections() if cf(con)]

        # Get the virtual blocks and resolve their connections
        virtual = [c for c in connections if c.source_block.is_virtual_source()]
        for connection in virtual:
            source = connection.source.resolve_virtual_source()
            sink = connection.sink_port
            resolved = fg.parent.Connection(flow_graph=fg, porta=source, portb=sink)
            connections.append(resolved)
            # Remove the virtual connection
            connections.remove(connection)

        # Bypassing blocks: Need to find all the enabled connections for the block using
        # the *connections* object rather than get_connections(). Create new connections
        # that bypass the selected block and remove the existing ones. This allows adjacent
        # bypassed blocks to see the newly created connections to downstream blocks,
        # allowing them to correctly construct bypass connections.
        bypassed_blocks = fg.get_bypassed_blocks()
        for block in bypassed_blocks:
            # Get the upstream connection (off of the sink ports)
            # Use *connections* not get_connections()
            source_connection = [c for c in connections if c.sink_port == block.get_sinks()[0]]
            # The source connection should never have more than one element.
            assert (len(source_connection) == 1)

            # Get the source of the connection.
            source_port = source_connection[0].source_port

            # Loop through all the downstream connections
            for sink in (c for c in connections if c.source_port == block.get_sources()[0]):
                if not sink.get_enabled():
                    # Ignore disabled connections
                    continue
                sink_port = sink.sink_port
                connection = fg.parent.Connection(flow_graph=fg, porta=source_port, portb=sink_port)
                connections.append(connection)
                # Remove this sink connection
                connections.remove(sink)
            # Remove the source connection
            connections.remove(source_connection[0])

        # List of connections where each endpoint is enabled (sorted by domains, block names)
        connections.sort(key=lambda c: (
            c.source_port.get_domain(), c.sink_port.get_domain(),
            c.source_block.get_id(), c.sink_block.get_id()
        ))

<<<<<<< HEAD
        connection_templates = fg.parent.connection_templates
        msgs = [c for c in fg.get_enabled_connections() if c.is_msg()]
=======
        connection_templates = fg.get_parent().connection_templates
        msgs = filter(lambda c: c.is_msg(), fg.get_enabled_connections())
>>>>>>> 6fb0ff27

        # List of variable names
        var_ids = [var.get_id() for var in parameters + variables]
        replace_dict = dict((var_id, 'self.' + var_id) for var_id in var_ids)
        callbacks_all = []
        for block in blocks_all:
            callbacks_all.extend(expr_utils.expr_replace(cb, replace_dict) for cb in block.get_callbacks())

        # Map var id to callbacks
<<<<<<< HEAD
        var_id2cbs = dict([
            (var_id, [c for c in callbacks if expr_utils.get_variable_dependencies(c, [var_id])])
            for var_id in var_ids
        ])
=======
        def uses_var_id():
            used = expr_utils.get_variable_dependencies(callback, [var_id])
            return used and 'self.' + var_id in callback  # callback might contain var_id itself

        callbacks = {}
        for var_id in var_ids:
            callbacks[var_id] = [callback for callback in callbacks_all if uses_var_id()]

>>>>>>> 6fb0ff27
        # Load the namespace
        namespace = {
            'title': title,
            'imports': imports,
            'flow_graph': fg,
            'variables': variables,
            'parameters': parameters,
            'monitors': monitors,
            'blocks': blocks,
            'connections': connections,
            'connection_templates': connection_templates,
            'msgs': msgs,
            'generate_options': self._generate_options,
            'callbacks': callbacks,
        }
        # Build the template
        t = Template(open(FLOW_GRAPH_TEMPLATE, 'r').read(), namespace)
        output.append((self.file_path, str(t)))
        return output


class HierBlockGenerator(TopBlockGenerator):
    """Extends the top block generator to also generate a block XML file"""

    def __init__(self, flow_graph, file_path):
        """
        Initialize the hier block generator object.

        Args:
            flow_graph: the flow graph object
            file_path: where to write the py file (the xml goes into HIER_BLOCK_LIB_DIR)
        """
        TopBlockGenerator.__init__(self, flow_graph, file_path)

        hier_block_lib_dir = flow_graph.parent_platform.config.hier_block_lib_dir
        if not os.path.exists(hier_block_lib_dir):
            os.mkdir(hier_block_lib_dir)

        self._mode = HIER_BLOCK_FILE_MODE
        self.file_path = os.path.join(hier_block_lib_dir, self._flow_graph.get_option('id') + '.py')
        self.file_path_xml = self.file_path + '.xml'

    def write(self):
        """generate output and write it to files"""
        TopBlockGenerator.write(self)
        ParseXML.to_file(self._build_block_n_from_flow_graph_io(), self.file_path_xml)
        ParseXML.validate_dtd(self.file_path_xml, BLOCK_DTD)
        try:
            os.chmod(self.file_path_xml, self._mode)
        except:
            pass

    def _build_block_n_from_flow_graph_io(self):
        """
        Generate a block XML nested data from the flow graph IO

        Returns:
            a xml node tree
        """
        # Extract info from the flow graph
        block_key = self._flow_graph.get_option('id')
        parameters = self._flow_graph.get_parameters()

        def var_or_value(name):
            if name in (p.get_id() for p in parameters):
                return "$" + name
            return name

        # Build the nested data
        block_n = collections.OrderedDict()
        block_n['name'] = self._flow_graph.get_option('title') or \
            self._flow_graph.get_option('id').replace('_', ' ').title()
        block_n['key'] = block_key
        block_n['category'] = self._flow_graph.get_option('category')
        block_n['import'] = "from {0} import {0}  # grc-generated hier_block".format(
            self._flow_graph.get_option('id'))
        # Make data
        if parameters:
            block_n['make'] = '{cls}(\n    {kwargs},\n)'.format(
                cls=block_key,
                kwargs=',\n    '.join(
                    '{key}=${key}'.format(key=param.get_id()) for param in parameters
                ),
            )
        else:
            block_n['make'] = '{cls}()'.format(cls=block_key)
        # Callback data
        block_n['callback'] = [
            'set_{key}(${key})'.format(key=param.get_id()) for param in parameters
        ]

        # Parameters
        block_n['param'] = list()
        for param in parameters:
            param_n = collections.OrderedDict()
            param_n['name'] = param.get_param('label').get_value() or param.get_id()
            param_n['key'] = param.get_id()
            param_n['value'] = param.get_param('value').get_value()
            param_n['type'] = 'raw'
            block_n['param'].append(param_n)

        # Bus stuff
        if self._flow_graph.get_bussink():
            block_n['bus_sink'] = '1'
        if self._flow_graph.get_bussrc():
            block_n['bus_source'] = '1'

        # Sink/source ports
        for direction in ('sink', 'source'):
            block_n[direction] = list()
            for port in self._flow_graph.get_hier_block_io(direction):
                port_n = collections.OrderedDict()
                port_n['name'] = port['label']
                port_n['type'] = port['type']
                if port['type'] != "message":
                    port_n['vlen'] = var_or_value(port['vlen'])
                if port['optional']:
                    port_n['optional'] = '1'
                block_n[direction].append(port_n)

        # More bus stuff
        bus_struct_sink = self._flow_graph.get_bus_structure_sink()
        if bus_struct_sink:
            block_n['bus_structure_sink'] = bus_struct_sink[0].get_param('struct').get_value()
        bus_struct_src = self._flow_graph.get_bus_structure_src()
        if bus_struct_src:
            block_n['bus_structure_source'] = bus_struct_src[0].get_param('struct').get_value()

        # Documentation
        block_n['doc'] = "\n".join(field for field in (
            self._flow_graph.get_option('author'),
            self._flow_graph.get_option('description'),
            self.file_path
        ) if field)
        block_n['grc_source'] = str(self._flow_graph.grc_file_path)

        n = {'block': block_n}
        return n


class QtHierBlockGenerator(HierBlockGenerator):

    def _build_block_n_from_flow_graph_io(self):
        n = HierBlockGenerator._build_block_n_from_flow_graph_io(self)
        block_n = collections.OrderedDict()

        # insert flags after category
        for key, value in six.iteritems(n['block']):
            block_n[key] = value
            if key == 'category':
                block_n['flags'] = BLOCK_FLAG_NEED_QT_GUI

        if not block_n['name'].upper().startswith('QT GUI'):
            block_n['name'] = 'QT GUI ' + block_n['name']

        gui_hint_param = collections.OrderedDict()
        gui_hint_param['name'] = 'GUI Hint'
        gui_hint_param['key'] = 'gui_hint'
        gui_hint_param['value'] = ''
        gui_hint_param['type'] = 'gui_hint'
        gui_hint_param['hide'] = 'part'
        block_n['param'].append(gui_hint_param)

        block_n['make'] += (
            "\n#set $win = 'self.%s' % $id"
            "\n${gui_hint()($win)}"
        )

        return {'block': block_n}<|MERGE_RESOLUTION|>--- conflicted
+++ resolved
@@ -144,26 +144,16 @@
                 pass
             return code
 
-<<<<<<< HEAD
-        blocks = expr_utils.sort_objects(
+        blocks_all = expr_utils.sort_objects(
             [b for b in fg.blocks if b.get_enabled() and not b.get_bypassed()],
             operator.methodcaller('get_id'), _get_block_sort_text
-=======
-        blocks_all = expr_utils.sort_objects(
-            filter(lambda b: b.get_enabled() and not b.get_bypassed(), fg.blocks),
-            lambda b: b.get_id(), _get_block_sort_text
->>>>>>> 6fb0ff27
         )
-        deprecated_block_keys = set(block.get_name() for block in blocks_all if block.is_deprecated)
+        deprecated_block_keys = set(b.get_name() for b in blocks_all if b.is_deprecated)
         for key in deprecated_block_keys:
             Messages.send_warning("The block {!r} is deprecated.".format(key))
 
         # List of regular blocks (all blocks minus the special ones)
-<<<<<<< HEAD
-        blocks = [b for b in blocks if b not in imports and b not in parameters]
-=======
-        blocks = filter(lambda b: b not in (imports + parameters), blocks_all)
->>>>>>> 6fb0ff27
+        blocks = [b for b in blocks_all if b not in imports and b not in parameters]
 
         for block in blocks:
             key = block.get_key()
@@ -225,13 +215,8 @@
             c.source_block.get_id(), c.sink_block.get_id()
         ))
 
-<<<<<<< HEAD
         connection_templates = fg.parent.connection_templates
         msgs = [c for c in fg.get_enabled_connections() if c.is_msg()]
-=======
-        connection_templates = fg.get_parent().connection_templates
-        msgs = filter(lambda c: c.is_msg(), fg.get_enabled_connections())
->>>>>>> 6fb0ff27
 
         # List of variable names
         var_ids = [var.get_id() for var in parameters + variables]
@@ -241,12 +226,6 @@
             callbacks_all.extend(expr_utils.expr_replace(cb, replace_dict) for cb in block.get_callbacks())
 
         # Map var id to callbacks
-<<<<<<< HEAD
-        var_id2cbs = dict([
-            (var_id, [c for c in callbacks if expr_utils.get_variable_dependencies(c, [var_id])])
-            for var_id in var_ids
-        ])
-=======
         def uses_var_id():
             used = expr_utils.get_variable_dependencies(callback, [var_id])
             return used and 'self.' + var_id in callback  # callback might contain var_id itself
@@ -255,7 +234,6 @@
         for var_id in var_ids:
             callbacks[var_id] = [callback for callback in callbacks_all if uses_var_id()]
 
->>>>>>> 6fb0ff27
         # Load the namespace
         namespace = {
             'title': title,
@@ -289,8 +267,9 @@
             file_path: where to write the py file (the xml goes into HIER_BLOCK_LIB_DIR)
         """
         TopBlockGenerator.__init__(self, flow_graph, file_path)
-
-        hier_block_lib_dir = flow_graph.parent_platform.config.hier_block_lib_dir
+        platform = flow_graph.parent
+
+        hier_block_lib_dir = platform.config.hier_block_lib_dir
         if not os.path.exists(hier_block_lib_dir):
             os.mkdir(hier_block_lib_dir)
 
