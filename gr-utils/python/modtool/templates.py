--- conflicted
+++ resolved
@@ -26,11 +26,7 @@
 
 # Default licence
 Templates['defaultlicense'] = '''
-<<<<<<< HEAD
-Copyright {0} <+YOU OR YOUR COMPANY+>.
-=======
 Copyright %d ${copyrightholder}.
->>>>>>> 762a0891
 
 This is free software; you can redistribute it and/or modify
 it under the terms of the GNU General Public License as published by
@@ -773,4 +769,4 @@
 
 #endif /* INCLUDED_${modname.upper()}_${blockname.upper()}_H */
 
-'''
+'''