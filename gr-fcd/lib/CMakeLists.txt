# Copyright 2012 Free Software Foundation, Inc.
#
# This file is part of GNU Radio
#
# GNU Radio is free software; you can redistribute it and/or modify
# it under the terms of the GNU General Public License as published by
# the Free Software Foundation; either version 3, or (at your option)
# any later version.
#
# GNU Radio is distributed in the hope that it will be useful,
# but WITHOUT ANY WARRANTY; without even the implied warranty of
# MERCHANTABILITY or FITNESS FOR A PARTICULAR PURPOSE.  See the
# GNU General Public License for more details.
#
# You should have received a copy of the GNU General Public License
# along with GNU Radio; see the file COPYING.  If not, write to
# the Free Software Foundation, Inc., 51 Franklin Street,
# Boston, MA 02110-1301, USA.

GR_INCLUDE_SUBDIRECTORY(hid)
GR_INCLUDE_SUBDIRECTORY(fcd)

########################################################################
# Setup the include and linker paths
########################################################################
include_directories(
<<<<<<< HEAD
    ${GNURADIO_CORE_INCLUDE_DIRS}
    ${GR_FCD_INCLUDE_DIRS}
    ${GR_BLOCKS_INCLUDE_DIRS}
    ${GR_AUDIO_INCLUDE_DIRS}
=======
>>>>>>> baaf2b6c
    ${CMAKE_CURRENT_SOURCE_DIR}/hid
    ${CMAKE_CURRENT_SOURCE_DIR}/fcd
    ${GR_FCD_INCLUDE_DIRS}
    ${GR_AUDIO_INCLUDE_DIRS}
    ${GNURADIO_CORE_INCLUDE_DIRS}
    ${GRUEL_INCLUDE_DIRS}
    ${Boost_INCLUDE_DIRS}
    ${LIBUSB_INCLUDE_DIR}
)

link_directories(${Boost_LIBRARY_DIRS})

########################################################################
# Setup library
########################################################################
list(APPEND gr_fcd_sources
    fcd_source_c_impl.cc
)

list(APPEND fcd_libs
    gnuradio-core
    gnuradio-blocks
    gnuradio-audio
    ${Boost_LIBRARIES}
)

if (WIN32)
	list(APPEND fcd_libs setupapi)
endif()

if(${CMAKE_SYSTEM_NAME} MATCHES "Darwin")
  FIND_LIBRARY(IOKIT_LIBRARY IOKit)
  list(APPEND fcd_libs ${IOKIT_LIBRARY})
elseif (NOT WIN32)
  list(APPEND fcd_libs
    ${LIBUSB_LIBRARIES}
  )
endif()


add_library(gnuradio-fcd SHARED ${gr_fcd_sources})
if (LINUX)
  list(APPEND fcd_libs rt)
endif()
target_link_libraries(gnuradio-fcd ${fcd_libs})


GR_LIBRARY_FOO(gnuradio-fcd RUNTIME_COMPONENT "fcd_runtime" DEVEL_COMPONENT "fcd_devel")<|MERGE_RESOLUTION|>--- conflicted
+++ resolved
@@ -24,24 +24,21 @@
 # Setup the include and linker paths
 ########################################################################
 include_directories(
-<<<<<<< HEAD
-    ${GNURADIO_CORE_INCLUDE_DIRS}
-    ${GR_FCD_INCLUDE_DIRS}
-    ${GR_BLOCKS_INCLUDE_DIRS}
-    ${GR_AUDIO_INCLUDE_DIRS}
-=======
->>>>>>> baaf2b6c
     ${CMAKE_CURRENT_SOURCE_DIR}/hid
     ${CMAKE_CURRENT_SOURCE_DIR}/fcd
     ${GR_FCD_INCLUDE_DIRS}
     ${GR_AUDIO_INCLUDE_DIRS}
+    ${GR_BLOCKS_INCLUDE_DIRS}
     ${GNURADIO_CORE_INCLUDE_DIRS}
     ${GRUEL_INCLUDE_DIRS}
     ${Boost_INCLUDE_DIRS}
     ${LIBUSB_INCLUDE_DIR}
 )
 
-link_directories(${Boost_LIBRARY_DIRS})
+link_directories(
+	${Boost_LIBRARY_DIRS}
+	${LIBUSB_LIBRARY_DIRS}
+)
 
 ########################################################################
 # Setup library
