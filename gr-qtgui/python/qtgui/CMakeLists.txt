# Copyright 2010-2012 Free Software Foundation, Inc.
#
# This file is part of GNU Radio
#
# GNU Radio is free software; you can redistribute it and/or modify
# it under the terms of the GNU General Public License as published by
# the Free Software Foundation; either version 3, or (at your option)
# any later version.
#
# GNU Radio is distributed in the hope that it will be useful,
# but WITHOUT ANY WARRANTY; without even the implied warranty of
# MERCHANTABILITY or FITNESS FOR A PARTICULAR PURPOSE.  See the
# GNU General Public License for more details.
#
# You should have received a copy of the GNU General Public License
# along with GNU Radio; see the file COPYING.  If not, write to
# the Free Software Foundation, Inc., 51 Franklin Street,
# Boston, MA 02110-1301, USA.

########################################################################
include(GrPython)

if (DESIRED_QT_VERSION MATCHES 4)
	set(PY_QT_IMPORT "from PyQt4 import Qt, QtCore, QtGui as QtWidgets")
else()
	set(PY_QT_IMPORT "from PyQt5 import Qt, QtCore, QtWidgets")
endif()

configure_file(range.py.cmakein "${CMAKE_CURRENT_BINARY_DIR}/range.py" @ONLY)

GR_PYTHON_INSTALL(
    FILES __init__.py
<<<<<<< HEAD
          "${CMAKE_CURRENT_BINARY_DIR}/range.py"
=======
          range.py
          util.py
>>>>>>> 6431a11b
    DESTINATION ${GR_PYTHON_DIR}/gnuradio/qtgui
)

########################################################################
# Handle the unit tests
########################################################################
if(ENABLE_TESTING)

  set(GR_TEST_TARGET_DEPS "")
  set(GR_TEST_LIBRARY_DIRS "")
  set(GR_TEST_PYTHON_DIRS
    ${CMAKE_BINARY_DIR}/gnuradio-runtime/python
    )

  include(GrTest)
  file(GLOB py_qa_test_files "qa_*.py")
  foreach(py_qa_test_file ${py_qa_test_files})
    get_filename_component(py_qa_test_name ${py_qa_test_file} NAME_WE)
    GR_ADD_TEST(${py_qa_test_name} ${QA_PYTHON_EXECUTABLE} ${PYTHON_DASH_B} ${py_qa_test_file})
  endforeach(py_qa_test_file)
endif(ENABLE_TESTING)<|MERGE_RESOLUTION|>--- conflicted
+++ resolved
@@ -27,15 +27,12 @@
 endif()
 
 configure_file(range.py.cmakein "${CMAKE_CURRENT_BINARY_DIR}/range.py" @ONLY)
+configure_file(util.py.cmakein "${CMAKE_CURRENT_BINARY_DIR}/util.py" @ONLY)
 
 GR_PYTHON_INSTALL(
     FILES __init__.py
-<<<<<<< HEAD
           "${CMAKE_CURRENT_BINARY_DIR}/range.py"
-=======
-          range.py
-          util.py
->>>>>>> 6431a11b
+          "${CMAKE_CURRENT_BINARY_DIR}/util.py"
     DESTINATION ${GR_PYTHON_DIR}/gnuradio/qtgui
 )
 
