/* -*- c++ -*- */
/*
 * Copyright 2008,2009,2010,2011 Free Software Foundation, Inc.
 *
 * This file is part of GNU Radio
 *
 * GNU Radio is free software; you can redistribute it and/or modify
 * it under the terms of the GNU General Public License as published by
 * the Free Software Foundation; either version 3, or (at your option)
 * any later version.
 *
 * GNU Radio is distributed in the hope that it will be useful,
 * but WITHOUT ANY WARRANTY; without even the implied warranty of
 * MERCHANTABILITY or FITNESS FOR A PARTICULAR PURPOSE.  See the
 * GNU General Public License for more details.
 *
 * You should have received a copy of the GNU General Public License
 * along with GNU Radio; see the file COPYING.  If not, write to
 * the Free Software Foundation, Inc., 51 Franklin Street,
 * Boston, MA 02110-1301, USA.
 */

#ifndef WATERFALL_DISPLAY_PLOT_C
#define WATERFALL_DISPLAY_PLOT_C

#include <WaterfallDisplayPlot.h>
#include "qtgui_types.h"

#include <qwt_color_map.h>
#include <qwt_scale_widget.h>
#include <qwt_plot_zoomer.h>
#include <qwt_plot_panner.h>
#include <qwt_plot_layout.h>

#include <qapplication.h>

#include <boost/date_time/posix_time/posix_time.hpp>
namespace pt = boost::posix_time;

<<<<<<< HEAD
#include <QDebug>
=======
class FreqOffsetAndPrecisionClass
{
public:
  FreqOffsetAndPrecisionClass(const int freqPrecision)
  {
    _frequencyPrecision = freqPrecision;
    _centerFrequency = 0;
  }

  virtual ~FreqOffsetAndPrecisionClass()
  {
  }

  virtual unsigned int GetFrequencyPrecision() const
  {
    return _frequencyPrecision;
  }

  virtual void SetFrequencyPrecision(const unsigned int newPrecision)
  {
    _frequencyPrecision = newPrecision;
  }

  virtual double GetCenterFrequency() const
  {
    return _centerFrequency;
  }

  virtual void SetCenterFrequency(const double newFreq)
  {
    _centerFrequency = newFreq;
  }

protected:
  unsigned int _frequencyPrecision;
  double _centerFrequency;

private:

};

class WaterfallFreqDisplayScaleDraw: public QwtScaleDraw, public FreqOffsetAndPrecisionClass{
public:
  WaterfallFreqDisplayScaleDraw(const unsigned int precision)
    : QwtScaleDraw(), FreqOffsetAndPrecisionClass(precision)
  {
  }

  virtual ~WaterfallFreqDisplayScaleDraw()
  {
  }

  QwtText label(double value) const
  {
    return QString("%1").arg(value, 0, 'f', GetFrequencyPrecision());
  }

  virtual void initiateUpdate()
  {
    invalidateCache();
  }

protected:

private:

};

class TimeScaleData
{
public:
  TimeScaleData()
  {
    _zeroTime = 0;
    _secondsPerLine = 1.0;
  }

  virtual ~TimeScaleData()
  {
  }

  virtual gruel::high_res_timer_type GetZeroTime() const
  {
    return _zeroTime;
  }

  virtual void SetZeroTime(const gruel::high_res_timer_type newTime)
  {
    _zeroTime = newTime - gruel::high_res_timer_epoch();
  }

  virtual void SetSecondsPerLine(const double newTime)
  {
    _secondsPerLine = newTime;
  }

  virtual double GetSecondsPerLine() const
  {
    return _secondsPerLine;
  }


protected:
  gruel::high_res_timer_type _zeroTime;
  double _secondsPerLine;

private:

};
>>>>>>> bf8700a2

/***********************************************************************
 * Create a time label HH:MM:SS.SSS from an input time
 **********************************************************************/
static QString
make_time_label(double secs)
{
  std::string time_str = pt::to_simple_string(pt::from_time_t(time_t(secs)));

  // lops off the YYYY-mmm-DD part of the string
  size_t ind =  time_str.find(" ");
  if(ind != std::string::npos)
    time_str = time_str.substr(ind);

  return QString("").sprintf("%s.%03ld", time_str.c_str(), long(std::fmod(secs*1000, 1000)));
}

/***********************************************************************
 * Text scale widget to provide Y (time) axis text
 **********************************************************************/
class QwtTimeScaleDraw: public QwtScaleDraw, public TimeScaleData
{
public:
  QwtTimeScaleDraw():QwtScaleDraw(),TimeScaleData()
  {
  }

  virtual ~QwtTimeScaleDraw()
  {
  }

  virtual QwtText label(double value) const
  {
    double secs = double(value * GetSecondsPerLine());
    return QwtText(QString("").sprintf("%.1f", secs));
  }

  virtual void initiateUpdate()
  {
    // Do this in one call rather than when zeroTime and secondsPerLine
    // updates is to prevent the display from being updated too often...
    invalidateCache();
  }

protected:

private:

};

<<<<<<< HEAD
/***********************************************************************
 * Widget to provide mouse pointer coordinate text
 **********************************************************************/
class WaterfallZoomer: public QwtPlotZoomer, public TimeScaleData, 
=======
class WaterfallZoomer: public QwtPlotZoomer, public TimeScaleData,
>>>>>>> bf8700a2
		       public FreqOffsetAndPrecisionClass
{
public:
  WaterfallZoomer(QwtPlotCanvas* canvas, const unsigned int freqPrecision)
    : QwtPlotZoomer(canvas), TimeScaleData(),
      FreqOffsetAndPrecisionClass(freqPrecision)
  {
    setTrackerMode(QwtPicker::AlwaysOn);
  }

  virtual ~WaterfallZoomer()
  {
  }

  virtual void updateTrackerText()
  {
    updateDisplay();
  }

  void SetUnitType(const std::string &type)
  {
    _unitType = type;
  }

protected:
  using QwtPlotZoomer::trackerText;
<<<<<<< HEAD
  virtual QwtText trackerText( QPoint const &p ) const
=======
  virtual QwtText trackerText( const QwtDoublePoint& p ) const
>>>>>>> bf8700a2
  {
    QwtDoublePoint dp = QwtPlotZoomer::invTransform(p);
    double secs = double(dp.y() * GetSecondsPerLine());
    QwtText t(QString("%1 %2, %3 s")
 	          .arg(dp.x(), 0, 'f', GetFrequencyPrecision())
	          .arg(_unitType.c_str())
              .arg(secs, 0, 'f', 2));
    return t;
  }

private:
  std::string _unitType;
};

/*********************************************************************
* Main waterfall plot widget
*********************************************************************/
WaterfallDisplayPlot::WaterfallDisplayPlot(QWidget* parent)
  : QwtPlot(parent)
{
  _zoomer = NULL;
  _startFrequency = 0;
  _stopFrequency = 4000;

  resize(parent->width(), parent->height());
  _numPoints = 1024;

  QPalette palette;
  palette.setColor(canvas()->backgroundRole(), QColor("white"));
  canvas()->setPalette(palette);

  setAxisTitle(QwtPlot::xBottom, "Frequency (Hz)");
  setAxisScaleDraw(QwtPlot::xBottom, new FreqDisplayScaleDraw(0));

  setAxisTitle(QwtPlot::yLeft, "Time (s)");
  setAxisScaleDraw(QwtPlot::yLeft, new QwtTimeScaleDraw());

  _lastReplot = 0;

  _intensityColorMapType = INTENSITY_COLOR_MAP_TYPE_MULTI_COLOR;

  d_data = new WaterfallData(_startFrequency, _stopFrequency,
			     _numPoints, 200);

#if QWT_VERSION < 0x060000
  d_spectrogram = new PlotWaterfall(d_data, "Waterfall Display");

  ColorMap_MultiColor colorMap;
  d_spectrogram->setColorMap(colorMap);

#else
  d_spectrogram = new QwtPlotSpectrogram("Spectrogram");
  d_spectrogram->setData(d_data);
  d_spectrogram->setDisplayMode(QwtPlotSpectrogram::ImageMode, true);
  d_spectrogram->setColorMap(new ColorMap_MultiColor());
#endif

  d_spectrogram->attach(this);

  // LeftButton for the zooming
  // MidButton for the panning
  // RightButton: zoom out by 1
  // Ctrl+RighButton: zoom out to full size
  _zoomer = new WaterfallZoomer(canvas(), 0);
#if QWT_VERSION < 0x060000
  _zoomer->setSelectionFlags(QwtPicker::RectSelection | QwtPicker::DragSelection);
#endif
  _zoomer->setMousePattern(QwtEventPattern::MouseSelect2,
			   Qt::RightButton, Qt::ControlModifier);
  _zoomer->setMousePattern(QwtEventPattern::MouseSelect3,
			   Qt::RightButton);

  _panner = new QwtPlotPanner(canvas());
  _panner->setAxisEnabled(QwtPlot::yRight, false);
  _panner->setMouseButton(Qt::MidButton);

  // emit the position of clicks on widget
  _picker = new QwtDblClickPlotPicker(canvas());
#if QWT_VERSION < 0x060000
  connect(_picker, SIGNAL(selected(const QwtDoublePoint &)),
	  this, SLOT(OnPickerPointSelected(const QwtDoublePoint &)));
#else
  _picker->setStateMachine(new QwtPickerDblClickPointMachine());
  connect(_picker, SIGNAL(selected(const QPointF &)),
	  this, SLOT(OnPickerPointSelected6(const QPointF &)));
#endif

  // Avoid jumping when labels with more/less digits
  // appear/disappear when scrolling vertically

  const QFontMetrics fm(axisWidget(QwtPlot::yLeft)->font());
  QwtScaleDraw *sd = axisScaleDraw(QwtPlot::yLeft);
  sd->setMinimumExtent( fm.width("100.00") );

  const QColor c(Qt::black);
  _zoomer->setRubberBandPen(c);
  _zoomer->setTrackerPen(c);

  _UpdateIntensityRangeDisplay();

  _xAxisMultiplier = 1;
}

WaterfallDisplayPlot::~WaterfallDisplayPlot()
{
}

void
WaterfallDisplayPlot::Reset()
{
  d_data->ResizeData(_startFrequency, _stopFrequency, _numPoints);
  d_data->Reset();

  setAxisScale(QwtPlot::xBottom, _startFrequency, _stopFrequency);

  // Load up the new base zoom settings
  QwtDoubleRect newSize = _zoomer->zoomBase();
  newSize.setLeft(_startFrequency);
  newSize.setWidth(_stopFrequency-_startFrequency);
  _zoomer->zoom(newSize);
  _zoomer->setZoomBase(newSize);
  _zoomer->zoom(0);
}

void
WaterfallDisplayPlot::SetFrequencyRange(const double constStartFreq,
					const double constStopFreq,
					const double constCenterFreq,
					const bool useCenterFrequencyFlag,
					const double units, const std::string &strunits)
{
  double startFreq = constStartFreq / units;
  double stopFreq = constStopFreq / units;
  double centerFreq = constCenterFreq / units;

  _xAxisMultiplier = units;

  _useCenterFrequencyFlag = useCenterFrequencyFlag;

  if(_useCenterFrequencyFlag){
    startFreq = (startFreq + centerFreq);
    stopFreq = (stopFreq + centerFreq);
  }

  bool reset = false;
  if((startFreq != _startFrequency) || (stopFreq != _stopFrequency))
    reset = true;

  if(stopFreq > startFreq) {
    _startFrequency = startFreq;
    _stopFrequency = stopFreq;

    if((axisScaleDraw(QwtPlot::xBottom) != NULL) && (_zoomer != NULL)){
      double display_units = ceil(log10(units)/2.0);
      setAxisScaleDraw(QwtPlot::xBottom, new FreqDisplayScaleDraw(display_units));
      setAxisTitle(QwtPlot::xBottom, QString("Frequency (%1)").arg(strunits.c_str()));

      if(reset) {
	Reset();
      }

      ((WaterfallZoomer*)_zoomer)->SetFrequencyPrecision(display_units);
      ((WaterfallZoomer*)_zoomer)->SetUnitType(strunits);
    }
  }
}


double
WaterfallDisplayPlot::GetStartFrequency() const
{
  return _startFrequency;
}

double
WaterfallDisplayPlot::GetStopFrequency() const
{
  return _stopFrequency;
}

void
WaterfallDisplayPlot::PlotNewData(const double* dataPoints,
				  const int64_t numDataPoints,
				  const double timePerFFT,
				  const gruel::high_res_timer_type timestamp,
				  const int droppedFrames)
{
  if(numDataPoints > 0){
    if(numDataPoints != _numPoints){
      _numPoints = numDataPoints;

      Reset();

      d_spectrogram->invalidateCache();
      d_spectrogram->itemChanged();

      if(isVisible()){
        replot();
      }

      _lastReplot = gruel::high_res_timer_now();
    }

    if(gruel::high_res_timer_now() - _lastReplot > timePerFFT*gruel::high_res_timer_tps()) {
      d_data->addFFTData(dataPoints, numDataPoints, droppedFrames);
      d_data->IncrementNumLinesToUpdate();

      QwtTimeScaleDraw* timeScale = (QwtTimeScaleDraw*)axisScaleDraw(QwtPlot::yLeft);
      timeScale->SetSecondsPerLine(timePerFFT);
      timeScale->SetZeroTime(timestamp);

      ((WaterfallZoomer*)_zoomer)->SetSecondsPerLine(timePerFFT);
      ((WaterfallZoomer*)_zoomer)->SetZeroTime(timestamp);

      d_spectrogram->invalidateCache();
      d_spectrogram->itemChanged();

      replot();

      _lastReplot = gruel::high_res_timer_now();
    }
  }
}

void
WaterfallDisplayPlot::SetIntensityRange(const double minIntensity,
					const double maxIntensity)
{
#if QWT_VERSION < 0x060000
  d_data->setRange(QwtDoubleInterval(minIntensity, maxIntensity));
#else
  d_data->setInterval(Qt::ZAxis, QwtInterval(minIntensity, maxIntensity));
#endif

  emit UpdatedLowerIntensityLevel(minIntensity);
  emit UpdatedUpperIntensityLevel(maxIntensity);

  _UpdateIntensityRangeDisplay();
}

void
WaterfallDisplayPlot::replot()
{
  QwtTimeScaleDraw* timeScale = (QwtTimeScaleDraw*)axisScaleDraw(QwtPlot::yLeft);
  timeScale->initiateUpdate();

  FreqDisplayScaleDraw* freqScale = \
    (FreqDisplayScaleDraw*)axisScaleDraw(QwtPlot::xBottom);
  freqScale->initiateUpdate();

  // Update the time axis display
  if(axisWidget(QwtPlot::yLeft) != NULL){
    axisWidget(QwtPlot::yLeft)->update();
  }

  // Update the Frequency Offset Display
  if(axisWidget(QwtPlot::xBottom) != NULL){
    axisWidget(QwtPlot::xBottom)->update();
  }

  if(_zoomer != NULL){
    ((WaterfallZoomer*)_zoomer)->updateTrackerText();
  }

  QwtPlot::replot();
}

void
WaterfallDisplayPlot::resizeSlot( QSize *s )
{
  resize(s->width(), s->height());
}

int
WaterfallDisplayPlot::GetIntensityColorMapType() const
{
  return _intensityColorMapType;
}

void
WaterfallDisplayPlot::SetIntensityColorMapType(const int newType,
					       const QColor lowColor,
					       const QColor highColor)
{
  if((_intensityColorMapType != newType) ||
     ((newType == INTENSITY_COLOR_MAP_TYPE_USER_DEFINED) &&
      (lowColor.isValid() && highColor.isValid()))){
    switch(newType){
    case INTENSITY_COLOR_MAP_TYPE_MULTI_COLOR:{
      _intensityColorMapType = newType;
#if QWT_VERSION < 0x060000
      ColorMap_MultiColor colorMap;
      d_spectrogram->setColorMap(colorMap);
#else
      d_spectrogram->setColorMap(new ColorMap_MultiColor());
#endif
      break;
    }
    case INTENSITY_COLOR_MAP_TYPE_WHITE_HOT:{
      _intensityColorMapType = newType;
#if QWT_VERSION < 0x060000
      ColorMap_WhiteHot colorMap;
      d_spectrogram->setColorMap(colorMap);
#else
      d_spectrogram->setColorMap(new ColorMap_WhiteHot());
#endif
      break;
    }
    case INTENSITY_COLOR_MAP_TYPE_BLACK_HOT:{
      _intensityColorMapType = newType;
#if QWT_VERSION < 0x060000
      ColorMap_BlackHot colorMap;
      d_spectrogram->setColorMap(colorMap);
#else
      d_spectrogram->setColorMap(new ColorMap_BlackHot());
#endif
      break;
    }
    case INTENSITY_COLOR_MAP_TYPE_INCANDESCENT:{
      _intensityColorMapType = newType;
#if QWT_VERSION < 0x060000
      ColorMap_Incandescent colorMap;
      d_spectrogram->setColorMap(colorMap);
#else
      d_spectrogram->setColorMap(new ColorMap_Incandescent());
#endif
      break;
    }
    case INTENSITY_COLOR_MAP_TYPE_USER_DEFINED:{
      _userDefinedLowIntensityColor = lowColor;
      _userDefinedHighIntensityColor = highColor;
      _intensityColorMapType = newType;
#if QWT_VERSION < 0x060000
      ColorMap_UserDefined colorMap(lowColor, highColor);
      d_spectrogram->setColorMap(colorMap);
#else
      d_spectrogram->setColorMap(new ColorMap_UserDefined(lowColor, highColor));
#endif
      break;
    }
    default: break;
    }

    _UpdateIntensityRangeDisplay();
  }
}

const QColor
WaterfallDisplayPlot::GetUserDefinedLowIntensityColor() const
{
  return _userDefinedLowIntensityColor;
}

const QColor
WaterfallDisplayPlot::GetUserDefinedHighIntensityColor() const
{
  return _userDefinedHighIntensityColor;
}

void
WaterfallDisplayPlot::_UpdateIntensityRangeDisplay()
{
  QwtScaleWidget *rightAxis = axisWidget(QwtPlot::yRight);
  rightAxis->setTitle("Intensity (dB)");
  rightAxis->setColorBarEnabled(true);

#if QWT_VERSION < 0x060000
  rightAxis->setColorMap(d_spectrogram->data()->range(),
			 d_spectrogram->colorMap());
  setAxisScale(QwtPlot::yRight,
	       d_spectrogram->data()->range().minValue(),
	       d_spectrogram->data()->range().maxValue());
#else
  QwtInterval intv = d_spectrogram->interval(Qt::ZAxis);
  switch(_intensityColorMapType) {
  case INTENSITY_COLOR_MAP_TYPE_MULTI_COLOR:
    rightAxis->setColorMap(intv, new ColorMap_MultiColor()); break;
  case INTENSITY_COLOR_MAP_TYPE_WHITE_HOT:
    rightAxis->setColorMap(intv, new ColorMap_WhiteHot()); break;
  case INTENSITY_COLOR_MAP_TYPE_BLACK_HOT:
    rightAxis->setColorMap(intv, new ColorMap_BlackHot()); break;
  case INTENSITY_COLOR_MAP_TYPE_INCANDESCENT:
    rightAxis->setColorMap(intv, new ColorMap_Incandescent()); break;
  case INTENSITY_COLOR_MAP_TYPE_USER_DEFINED:
    rightAxis->setColorMap(intv, new ColorMap_UserDefined(_userDefinedLowIntensityColor,
							  _userDefinedHighIntensityColor)); break;
 default:
   rightAxis->setColorMap(intv, new ColorMap_MultiColor()); break;
  }
  setAxisScale(QwtPlot::yRight, intv.minValue(), intv.maxValue());
#endif

  enableAxis(QwtPlot::yRight);

  plotLayout()->setAlignCanvasToScales(true);

  // Tell the display to redraw everything
  d_spectrogram->invalidateCache();
  d_spectrogram->itemChanged();

  // Draw again
  replot();

  // Update the last replot timer
  _lastReplot = gruel::high_res_timer_now();
}

void
WaterfallDisplayPlot::OnPickerPointSelected(const QwtDoublePoint & p)
{
  QPointF point = p;
  //fprintf(stderr,"OnPickerPointSelected %f %f\n", point.x(), point.y());
  point.setX(point.x() * _xAxisMultiplier);
  emit plotPointSelected(point);
}

void
WaterfallDisplayPlot::OnPickerPointSelected6(const QPointF & p)
{
  QPointF point = p;
  //fprintf(stderr,"OnPickerPointSelected %f %f\n", point.x(), point.y());
  point.setX(point.x() * _xAxisMultiplier);
  emit plotPointSelected(point);
}

#endif /* WATERFALL_DISPLAY_PLOT_C */<|MERGE_RESOLUTION|>--- conflicted
+++ resolved
@@ -37,119 +37,7 @@
 #include <boost/date_time/posix_time/posix_time.hpp>
 namespace pt = boost::posix_time;
 
-<<<<<<< HEAD
 #include <QDebug>
-=======
-class FreqOffsetAndPrecisionClass
-{
-public:
-  FreqOffsetAndPrecisionClass(const int freqPrecision)
-  {
-    _frequencyPrecision = freqPrecision;
-    _centerFrequency = 0;
-  }
-
-  virtual ~FreqOffsetAndPrecisionClass()
-  {
-  }
-
-  virtual unsigned int GetFrequencyPrecision() const
-  {
-    return _frequencyPrecision;
-  }
-
-  virtual void SetFrequencyPrecision(const unsigned int newPrecision)
-  {
-    _frequencyPrecision = newPrecision;
-  }
-
-  virtual double GetCenterFrequency() const
-  {
-    return _centerFrequency;
-  }
-
-  virtual void SetCenterFrequency(const double newFreq)
-  {
-    _centerFrequency = newFreq;
-  }
-
-protected:
-  unsigned int _frequencyPrecision;
-  double _centerFrequency;
-
-private:
-
-};
-
-class WaterfallFreqDisplayScaleDraw: public QwtScaleDraw, public FreqOffsetAndPrecisionClass{
-public:
-  WaterfallFreqDisplayScaleDraw(const unsigned int precision)
-    : QwtScaleDraw(), FreqOffsetAndPrecisionClass(precision)
-  {
-  }
-
-  virtual ~WaterfallFreqDisplayScaleDraw()
-  {
-  }
-
-  QwtText label(double value) const
-  {
-    return QString("%1").arg(value, 0, 'f', GetFrequencyPrecision());
-  }
-
-  virtual void initiateUpdate()
-  {
-    invalidateCache();
-  }
-
-protected:
-
-private:
-
-};
-
-class TimeScaleData
-{
-public:
-  TimeScaleData()
-  {
-    _zeroTime = 0;
-    _secondsPerLine = 1.0;
-  }
-
-  virtual ~TimeScaleData()
-  {
-  }
-
-  virtual gruel::high_res_timer_type GetZeroTime() const
-  {
-    return _zeroTime;
-  }
-
-  virtual void SetZeroTime(const gruel::high_res_timer_type newTime)
-  {
-    _zeroTime = newTime - gruel::high_res_timer_epoch();
-  }
-
-  virtual void SetSecondsPerLine(const double newTime)
-  {
-    _secondsPerLine = newTime;
-  }
-
-  virtual double GetSecondsPerLine() const
-  {
-    return _secondsPerLine;
-  }
-
-
-protected:
-  gruel::high_res_timer_type _zeroTime;
-  double _secondsPerLine;
-
-private:
-
-};
->>>>>>> bf8700a2
 
 /***********************************************************************
  * Create a time label HH:MM:SS.SSS from an input time
@@ -200,14 +88,10 @@
 
 };
 
-<<<<<<< HEAD
 /***********************************************************************
  * Widget to provide mouse pointer coordinate text
  **********************************************************************/
 class WaterfallZoomer: public QwtPlotZoomer, public TimeScaleData, 
-=======
-class WaterfallZoomer: public QwtPlotZoomer, public TimeScaleData,
->>>>>>> bf8700a2
 		       public FreqOffsetAndPrecisionClass
 {
 public:
@@ -234,11 +118,7 @@
 
 protected:
   using QwtPlotZoomer::trackerText;
-<<<<<<< HEAD
   virtual QwtText trackerText( QPoint const &p ) const
-=======
-  virtual QwtText trackerText( const QwtDoublePoint& p ) const
->>>>>>> bf8700a2
   {
     QwtDoublePoint dp = QwtPlotZoomer::invTransform(p);
     double secs = double(dp.y() * GetSecondsPerLine());
