/* -*- c++ -*- */
/*
 * Copyright 2008,2009,2010,2011 Free Software Foundation, Inc.
 *
 * This file is part of GNU Radio
 *
 * GNU Radio is free software; you can redistribute it and/or modify
 * it under the terms of the GNU General Public License as published by
 * the Free Software Foundation; either version 3, or (at your option)
 * any later version.
 *
 * GNU Radio is distributed in the hope that it will be useful,
 * but WITHOUT ANY WARRANTY; without even the implied warranty of
 * MERCHANTABILITY or FITNESS FOR A PARTICULAR PURPOSE.  See the
 * GNU General Public License for more details.
 *
 * You should have received a copy of the GNU General Public License
 * along with GNU Radio; see the file COPYING.  If not, write to
 * the Free Software Foundation, Inc., 51 Franklin Street,
 * Boston, MA 02110-1301, USA.
 */

#ifndef CONSTELLATION_DISPLAY_PLOT_C
#define CONSTELLATION_DISPLAY_PLOT_C

#include <ConstellationDisplayPlot.h>

#include <qwt_scale_draw.h>
#include <qwt_legend.h>
#include <iostream>

class ConstellationDisplayZoomer: public QwtPlotZoomer
{
public:
  ConstellationDisplayZoomer(QwtPlotCanvas* canvas):QwtPlotZoomer(canvas)
  {
    setTrackerMode(QwtPicker::AlwaysOn);
  }

  virtual ~ConstellationDisplayZoomer(){

  }

  virtual void updateTrackerText(){
    updateDisplay();
  }

protected:
  using QwtPlotZoomer::trackerText;
<<<<<<< HEAD
  virtual QwtText trackerText( const QPoint& p ) const
=======
  virtual QwtText trackerText( const QwtDoublePoint& p ) const
>>>>>>> bf8700a2
  {
    QwtDoublePoint dp = QwtPlotZoomer::invTransform(p);
    QwtText t(QString("(%1, %2)").arg(dp.x(), 0, 'f', 4).
	      arg(dp.y(), 0, 'f', 4));
    return t;
  }
};

ConstellationDisplayPlot::ConstellationDisplayPlot(QWidget* parent)
  : QwtPlot(parent)
{
  _lastReplot = 0;

  resize(parent->width(), parent->height());

  _numPoints = 1024;
  _penSize = 5;
  _realDataPoints = new double[_numPoints];
  _imagDataPoints = new double[_numPoints];

  // Disable polygon clipping
#if QWT_VERSION < 0x060000
  QwtPainter::setDeviceClipping(false);
#else
  QwtPainter::setPolylineSplitting(false);
#endif

#if QWT_VERSION < 0x060000
  // We don't need the cache here
  canvas()->setPaintAttribute(QwtPlotCanvas::PaintCached, false);
  canvas()->setPaintAttribute(QwtPlotCanvas::PaintPacked, false);
#endif

  QPalette palette;
  palette.setColor(canvas()->backgroundRole(), QColor("white"));
  canvas()->setPalette(palette);

  setAxisScaleEngine(QwtPlot::xBottom, new QwtLinearScaleEngine);
  set_xaxis(-2.0, 2.0);
  setAxisTitle(QwtPlot::xBottom, "In-phase");

  setAxisScaleEngine(QwtPlot::yLeft, new QwtLinearScaleEngine);
  set_yaxis(-2.0, 2.0);
  setAxisTitle(QwtPlot::yLeft, "Quadrature");

  // Automatically deleted when parent is deleted
  _plot_curve = new QwtPlotCurve("Constellation Points");
  _plot_curve->attach(this);
  _plot_curve->setPen(QPen(Qt::blue, _penSize, Qt::SolidLine, Qt::RoundCap, Qt::RoundJoin));
  _plot_curve->setStyle(QwtPlotCurve::Dots);

#if QWT_VERSION < 0x060000
  _plot_curve->setRawData(_realDataPoints, _imagDataPoints, _numPoints);
#else
  _plot_curve->setRawSamples(_realDataPoints, _imagDataPoints, _numPoints);
#endif

  memset(_realDataPoints, 0x0, _numPoints*sizeof(double));
  memset(_imagDataPoints, 0x0, _numPoints*sizeof(double));

  _zoomer = new ConstellationDisplayZoomer(canvas());

#if QWT_VERSION < 0x060000
  _zoomer->setSelectionFlags(QwtPicker::RectSelection | QwtPicker::DragSelection);
#endif

  _zoomer->setMousePattern(QwtEventPattern::MouseSelect2,
			   Qt::RightButton, Qt::ControlModifier);
  _zoomer->setMousePattern(QwtEventPattern::MouseSelect3,
			   Qt::RightButton);

  _panner = new QwtPlotPanner(canvas());
  _panner->setAxisEnabled(QwtPlot::yRight, false);
  _panner->setMouseButton(Qt::MidButton);

  // Avoid jumping when labels with more/less digits
  // appear/disappear when scrolling vertically

  const QFontMetrics fm(axisWidget(QwtPlot::yLeft)->font());
  QwtScaleDraw *sd = axisScaleDraw(QwtPlot::yLeft);
  sd->setMinimumExtent( fm.width("100.00") );

  const QColor c(Qt::darkRed);
  _zoomer->setRubberBandPen(c);
  _zoomer->setTrackerPen(c);

  // emit the position of clicks on widget
  _picker = new QwtDblClickPlotPicker(canvas());

#if QWT_VERSION < 0x060000
  connect(_picker, SIGNAL(selected(const QwtDoublePoint &)),
	  this, SLOT(OnPickerPointSelected(const QwtDoublePoint &)));
#else
  _picker->setStateMachine(new QwtPickerDblClickPointMachine());
  connect(_picker, SIGNAL(selected(const QPointF &)),
	  this, SLOT(OnPickerPointSelected6(const QPointF &)));
#endif

  connect(this, SIGNAL(legendChecked(QwtPlotItem *, bool ) ),
	  this, SLOT(LegendEntryChecked(QwtPlotItem *, bool ) ));
}

ConstellationDisplayPlot::~ConstellationDisplayPlot()
{
  delete[] _realDataPoints;
  delete[] _imagDataPoints;

  // _fft_plot_curves deleted when parent deleted
  // _zoomer and _panner deleted when parent deleted
}

void
ConstellationDisplayPlot::set_pen_size(int size)
{
  if(size > 0 && size < 30){
    _penSize = size;
    _plot_curve->setPen(QPen(Qt::blue, _penSize, Qt::SolidLine, Qt::RoundCap, Qt::RoundJoin));
  }
}


void
ConstellationDisplayPlot::set_xaxis(double min, double max)
{
  setAxisScale(QwtPlot::xBottom, min, max);
}

void
ConstellationDisplayPlot::set_yaxis(double min, double max)
{
  setAxisScale(QwtPlot::yLeft, min, max);
}

void
ConstellationDisplayPlot::set_axis(double xmin, double xmax,
				   double ymin, double ymax)
{
  set_xaxis(xmin, xmax);
  set_yaxis(ymin, ymax);
}

void ConstellationDisplayPlot::replot()
{
  QwtPlot::replot();
}

void
ConstellationDisplayPlot::resizeSlot( QSize *s )
{
  resize(s->width(), s->height());
}

void ConstellationDisplayPlot::PlotNewData(const double* realDataPoints,
					   const double* imagDataPoints,
					   const int64_t numDataPoints,
					   const double timeInterval)
{
  if((numDataPoints > 0) &&
     (gruel::high_res_timer_now() - _lastReplot > timeInterval*gruel::high_res_timer_tps())) {

    if(numDataPoints != _numPoints){
      _numPoints = numDataPoints;

      delete[] _realDataPoints;
      delete[] _imagDataPoints;
      _realDataPoints = new double[_numPoints];
      _imagDataPoints = new double[_numPoints];

#if QWT_VERSION < 0x060000
      _plot_curve->setRawData(_realDataPoints, _imagDataPoints, _numPoints);
#else
      _plot_curve->setRawSamples(_realDataPoints, _imagDataPoints, _numPoints);
#endif
    }

    memcpy(_realDataPoints, realDataPoints, numDataPoints*sizeof(double));
    memcpy(_imagDataPoints, imagDataPoints, numDataPoints*sizeof(double));

    replot();

    _lastReplot = gruel::high_res_timer_now();
  }
}

void
ConstellationDisplayPlot::LegendEntryChecked(QwtPlotItem* plotItem, bool on)
{
  plotItem->setVisible(!on);
}

void
ConstellationDisplayPlot::OnPickerPointSelected(const QwtDoublePoint & p)
{
  QPointF point = p;
  //fprintf(stderr,"OnPickerPointSelected %f %f\n", point.x(), point.y());
  emit plotPointSelected(point);
}

void
ConstellationDisplayPlot::OnPickerPointSelected6(const QPointF & p)
{
  QPointF point = p;
  //fprintf(stderr,"OnPickerPointSelected %f %f\n", point.x(), point.y());
  emit plotPointSelected(point);
}

#endif /* CONSTELLATION_DISPLAY_PLOT_C */<|MERGE_RESOLUTION|>--- conflicted
+++ resolved
@@ -47,11 +47,7 @@
 
 protected:
   using QwtPlotZoomer::trackerText;
-<<<<<<< HEAD
   virtual QwtText trackerText( const QPoint& p ) const
-=======
-  virtual QwtText trackerText( const QwtDoublePoint& p ) const
->>>>>>> bf8700a2
   {
     QwtDoublePoint dp = QwtPlotZoomer::invTransform(p);
     QwtText t(QString("(%1, %2)").arg(dp.x(), 0, 'f', 4).
