--- conflicted
+++ resolved
@@ -47,11 +47,6 @@
   virtual CommandList
 #else
   virtual QList<QwtPickerMachine::Command>
-<<<<<<< HEAD
-=======
-    transition( const QwtEventPattern &eventPattern,
-		const QEvent *e);
->>>>>>> bf8700a2
 #endif
     transition( const QwtEventPattern &eventPattern,
 				  const QEvent *e);
