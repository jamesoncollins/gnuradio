--- conflicted
+++ resolved
@@ -24,26 +24,21 @@
 include(GrSwig)
 
 set(GR_SWIG_INCLUDE_DIRS
-<<<<<<< HEAD
+    ${GR_DIGITAL_INCLUDE_DIRS}
+    ${GR_BLOCKS_INCLUDE_DIRS}
     ${GR_ANALOG_INCLUDE_DIRS}
-    ${GR_DIGITAL_INCLUDE_DIRS}
+    ${GR_FFT_INCLUDE_DIRS}
     ${GR_FILTER_INCLUDE_DIRS}
-    ${GNURADIO_CORE_SWIG_INCLUDE_DIRS}
-=======
-    ${CMAKE_CURRENT_BINARY_DIR}
-    ${CMAKE_CURRENT_BINARY_DIR}/../include
-    ${GR_DIGITAL_INCLUDE_DIRS}
-    ${GR_ANALOG_INCLUDE_DIRS}
     ${GNURADIO_CORE_SWIG_INCLUDE_DIRS}
     ${GRUEL_INCLUDE_DIRS}
     ${Boost_INCLUDE_DIRS}
->>>>>>> baaf2b6c
 )
 
 set(GR_SWIG_LIBRARIES gnuradio-digital gnuradio-filter)
 
 if(ENABLE_GR_CTRLPORT)
   ADD_DEFINITIONS(-DGR_CTRLPORT)
+  list(APPEND GR_SWIG_INCLUDE_DIRS ${ICE_INCLUDE_DIR})
 endif(ENABLE_GR_CTRLPORT)
 
 # Setup swig docs to depend on includes and pull in from build directory
