#!/usr/bin/env python
#
# Copyright 2011-2013 Free Software Foundation, Inc.
# 
# This file is part of GNU Radio
# 
# GNU Radio is free software; you can redistribute it and/or modify
# it under the terms of the GNU General Public License as published by
# the Free Software Foundation; either version 3, or (at your option)
# any later version.
# 
# GNU Radio is distributed in the hope that it will be useful,
# but WITHOUT ANY WARRANTY; without even the implied warranty of
# MERCHANTABILITY or FITNESS FOR A PARTICULAR PURPOSE.  See the
# GNU General Public License for more details.
# 
# You should have received a copy of the GNU General Public License
# along with GNU Radio; see the file COPYING.  If not, write to
# the Free Software Foundation, Inc., 51 Franklin Street,
# Boston, MA 02110-1301, USA.
# 

from gnuradio import gr, gr_unittest
import digital_swig as digital
import blocks_swig as blocks
import math, random

def get_cplx():
    return complex(2*random.randint(0,1) - 1, 0)
def get_n_cplx():
    return complex(random.random()-0.5, random.random()-0.5)

class test_mpsk_snr_est(gr_unittest.TestCase):
    def setUp(self):
        self.tb = gr.top_block()

        random.seed(0) # make repeatable
        N = 10000
        self._noise = [get_n_cplx() for i in xrange(N)]
        self._bits = [get_cplx() for i in xrange(N)]

    def tearDown(self):
        self.tb = None

    def mpsk_snr_est_setup(self, op):
        result = []
        for i in xrange(1,6):
            src_data = [b+(i*n) for b,n in zip(self._bits, self._noise)]
            
            src = blocks.vector_source_c(src_data)
            dst = blocks.null_sink(gr.sizeof_gr_complex)

            tb = gr.top_block()
            tb.connect(src, op)
            tb.connect(op, dst)
            tb.run()               # run the graph and wait for it to finish

            result.append(op.snr())
        return result
            
    def test_mpsk_snr_est_simple(self):
	expected_result = [11.48, 5.91, 3.30, 2.08, 1.46]

        N = 10000
        alpha = 0.001
        op = digital.mpsk_snr_est_cc(digital.SNR_EST_SIMPLE, N, alpha)

        actual_result = self.mpsk_snr_est_setup(op)
        self.assertFloatTuplesAlmostEqual(expected_result, actual_result, 2)

    def test_mpsk_snr_est_skew(self):
	expected_result = [11.48, 5.91, 3.30, 2.08, 1.46]

        N = 10000
        alpha = 0.001
        op = digital.mpsk_snr_est_cc(digital.SNR_EST_SKEW, N, alpha)

        actual_result = self.mpsk_snr_est_setup(op)
        self.assertFloatTuplesAlmostEqual(expected_result, actual_result, 2)

    def test_mpsk_snr_est_m2m4(self):
	expected_result = [11.02, 6.20, 4.98, 5.16, 5.66]

        N = 10000
        alpha = 0.001
        op = digital.mpsk_snr_est_cc(digital.SNR_EST_M2M4, N, alpha)

        actual_result = self.mpsk_snr_est_setup(op)
        self.assertFloatTuplesAlmostEqual(expected_result, actual_result, 2)

<<<<<<< HEAD
    def test_mpsk_snr_est_svn(self):
	expected_result = [10.90, 6.00, 4.76, 4.97, 5.49]
=======
    def test_mpsk_snr_est_svn (self):
	expected_result = [10.92, 6.02, 4.78, 4.98, 5.51]
>>>>>>> dd387a37

        N = 10000
        alpha = 0.001
        op = digital.mpsk_snr_est_cc(digital.SNR_EST_SVR, N, alpha)

        actual_result = self.mpsk_snr_est_setup(op)
        self.assertFloatTuplesAlmostEqual(expected_result, actual_result, 2)

    def test_probe_mpsk_snr_est_m2m4(self):
	expected_result = [11.02, 6.20, 4.98, 5.16, 5.66]

        actual_result = []
        for i in xrange(1,6):
            src_data = [b+(i*n) for b,n in zip(self._bits, self._noise)]
            
            src = blocks.vector_source_c(src_data)

            N = 10000
            alpha = 0.001
            op = digital.probe_mpsk_snr_est_c(digital.SNR_EST_M2M4, N, alpha)

            tb = gr.top_block()
            tb.connect(src, op)
            tb.run()               # run the graph and wait for it to finish

            actual_result.append(op.snr())
        self.assertFloatTuplesAlmostEqual(expected_result, actual_result, 2)

if __name__ == '__main__':
    # Test various SNR estimators; we're not using a Gaussian
    # noise source, so these estimates have no real meaning;
    # just a sanity check.
    gr_unittest.run(test_mpsk_snr_est, "test_mpsk_snr_est.xml")
<|MERGE_RESOLUTION|>--- conflicted
+++ resolved
@@ -88,13 +88,8 @@
         actual_result = self.mpsk_snr_est_setup(op)
         self.assertFloatTuplesAlmostEqual(expected_result, actual_result, 2)
 
-<<<<<<< HEAD
     def test_mpsk_snr_est_svn(self):
-	expected_result = [10.90, 6.00, 4.76, 4.97, 5.49]
-=======
-    def test_mpsk_snr_est_svn (self):
 	expected_result = [10.92, 6.02, 4.78, 4.98, 5.51]
->>>>>>> dd387a37
 
         N = 10000
         alpha = 0.001
