--- conflicted
+++ resolved
@@ -1,5 +1,5 @@
 #
-# Copyright 2005,2006,2011 Free Software Foundation, Inc.
+# Copyright 2005,2006,2011,2013 Free Software Foundation, Inc.
 # 
 # This file is part of GNU Radio
 # 
@@ -171,19 +171,7 @@
         points = make_non_differential_constellation(constellation_points, gray_coded)
     side = int(sqrt(constellation_points))
     width = 2.0/(side-1)
-<<<<<<< HEAD
-    # For differential and gray-coded then gray-code the first two
-    # bits with a pre_diff_code.
-    # FIXME: It would be good to have a test to make sure that gray-coded constellations
-    # are really gray-coded.  Perhaps by checking on the correlation between bit-errors.
-    if differential and gray_coded:
-        m = constellation_points
-        pre_diff_code = range(0, m/2) + range(3*m/4, m) + range(m/2, 3*m/4)
-    else:
-        pre_diff_code = []
-    constellation = digital.constellation_rect(points, pre_diff_code, 4,
-                                               side, side, width, width)
-=======
+
     # No pre-diff code
     # Should add one so that we can gray-code the quadrant bits too.
     pre_diff_code = []
@@ -194,7 +182,7 @@
         sector_values = large_ampls_to_corners_mapping(side, points, width)
         constellation = digital_swig.constellation_expl_rect(
             points, pre_diff_code, 4, side, side, width, width, sector_values)
->>>>>>> 64d8f82c
+
     return constellation
 
 def find_closest_point(p, qs):
@@ -291,11 +279,6 @@
                  mod_code=_def_mod_code,
                  *args, **kwargs):
 
-<<<<<<< HEAD
-        constellation = qam_constellation(constellation_points, differential, mod_code)
-        # We take care of the gray coding in the constellation generation so it doesn't 
-        # need to be done in the block.
-=======
         """
 	Hierarchical block for RRC-filtered QAM modulation.
 
@@ -315,7 +298,6 @@
                                           mod_code)
         # We take care of the gray coding in the constellation
         # generation so it doesn't need to be done in the block.
->>>>>>> 64d8f82c
         super(qam_mod, self).__init__(constellation, differential=differential,
                                       *args, **kwargs)
 
@@ -344,12 +326,6 @@
                  mod_code=_def_mod_code,
                  large_ampls_to_corner = False,
                  *args, **kwargs):
-<<<<<<< HEAD
-        constellation = qam_constellation(constellation_points, differential, mod_code)
-        # We take care of the gray coding in the constellation generation so it doesn't 
-        # need to be done in the block.
-=======
-
         """
 	Hierarchical block for RRC-filtered QAM modulation.
 
@@ -373,7 +349,6 @@
                                           mod_code)
         # We take care of the gray coding in the constellation
         # generation so it doesn't need to be done in the block.
->>>>>>> 64d8f82c
         super(qam_demod, self).__init__(constellation, differential=differential,
                                         *args, **kwargs)
 
