#
# Copyright 2005,2006,2007,2009,2011 Free Software Foundation, Inc.
# 
# This file is part of GNU Radio
# 
# GNU Radio is free software; you can redistribute it and/or modify
# it under the terms of the GNU General Public License as published by
# the Free Software Foundation; either version 3, or (at your option)
# any later version.
# 
# GNU Radio is distributed in the hope that it will be useful,
# but WITHOUT ANY WARRANTY; without even the implied warranty of
# MERCHANTABILITY or FITNESS FOR A PARTICULAR PURPOSE.  See the
# GNU General Public License for more details.
# 
# You should have received a copy of the GNU General Public License
# along with GNU Radio; see the file COPYING.  If not, write to
# the Free Software Foundation, Inc., 51 Franklin Street,
# Boston, MA 02110-1301, USA.
# 

# See gnuradio-examples/python/digital for examples

"""
Generic modulation and demodulation.
"""

from gnuradio import gr
from modulation_utils2 import extract_kwargs_from_options_for_class
<<<<<<< HEAD
#from gnuradio.digital.utils import mod_codes
=======
>>>>>>> 8b3c4ccf
from utils import mod_codes
import digital_swig

# default values (used in __init__ and add_options)
_def_samples_per_symbol = 2
_def_excess_bw = 0.35
_def_verbose = False
_def_log = False

# Frequency correction
_def_freq_alpha = 0.010
# Symbol timing recovery 
_def_timing_alpha = 0.100
_def_timing_beta = 0.010
_def_timing_max_dev = 1.5
# Fine frequency / Phase correction
_def_phase_alpha = 0.1
# Number of points in constellation
_def_constellation_points = 16
# Whether differential coding is used.
_def_differential = True

def add_common_options(parser):
    """
    Sets options common to both modulator and demodulator.
    """
    parser.add_option("-p", "--constellation-points", type="int", default=_def_constellation_points,
                      help="set the number of constellation points (must be a power of 2 (power of 4 for QAM) [default=%default]")
    parser.add_option("", "--differential", action="store_true", dest="differential", default=True,
                      help="use differential encoding [default=%default]")
    parser.add_option("", "--not-differential", action="store_false", dest="differential",
                      help="do not use differential encoding [default=%default]")
    parser.add_option("", "--mod-code", type="choice", choices=mod_codes.codes,
                      default=mod_codes.NO_CODE,
                      help="Select modulation code from: %s [default=%%default]"
                            % (', '.join(mod_codes.codes),))
    parser.add_option("", "--excess-bw", type="float", default=_def_excess_bw,
                      help="set RRC excess bandwith factor [default=%default]")
    

# /////////////////////////////////////////////////////////////////////////////
#                             Generic modulator
# /////////////////////////////////////////////////////////////////////////////

class generic_mod(gr.hier_block2):

    def __init__(self, constellation,
                 differential=_def_differential,
                 samples_per_symbol=_def_samples_per_symbol,
                 excess_bw=_def_excess_bw,
                 verbose=_def_verbose,
                 log=_def_log):
        """
	Hierarchical block for RRC-filtered differential generic modulation.

	The input is a byte stream (unsigned char) and the
	output is the complex modulated signal at baseband.
        
	@param constellation: determines the modulation type
	@type constellation: gnuradio.digital.gr_constellation
	@param samples_per_symbol: samples per baud >= 2
	@type samples_per_symbol: integer
	@param excess_bw: Root-raised cosine filter excess bandwidth
	@type excess_bw: float
        @param verbose: Print information about modulator?
        @type verbose: bool
        @param log: Log modulation data to files?
        @type log: bool
	"""

	gr.hier_block2.__init__(self, "generic_mod",
				gr.io_signature(1, 1, gr.sizeof_char),       # Input signature
				gr.io_signature(1, 1, gr.sizeof_gr_complex)) # Output signature

        self._constellation = constellation.base()
        self._samples_per_symbol = samples_per_symbol
        self._excess_bw = excess_bw
        self._differential = differential

        if self._samples_per_symbol < 2:
            raise TypeError, ("sbp must be >= 2, is %d" % self._samples_per_symbol)
        
        arity = pow(2,self.bits_per_symbol())
        
        # turn bytes into k-bit vectors
        self.bytes2chunks = \
          gr.packed_to_unpacked_bb(self.bits_per_symbol(), gr.GR_MSB_FIRST)

        if self._constellation.apply_pre_diff_code():
            self.symbol_mapper = gr.map_bb(self._constellation.pre_diff_code())

        if differential:
            self.diffenc = gr.diff_encoder_bb(arity)

        self.chunks2symbols = gr.chunks_to_symbols_bc(self._constellation.points())

        # pulse shaping filter
        nfilts = 32
        ntaps = nfilts * 11 * int(self._samples_per_symbol)    # make nfilts filters of ntaps each
        self.rrc_taps = gr.firdes.root_raised_cosine(
            nfilts,          # gain
            nfilts,          # sampling rate based on 32 filters in resampler
            1.0,             # symbol rate
            self._excess_bw, # excess bandwidth (roll-off factor)
            ntaps)
        self.rrc_filter = gr.pfb_arb_resampler_ccf(self._samples_per_symbol,
                                                   self.rrc_taps)

	# Connect
        blocks = [self, self.bytes2chunks]
        if self._constellation.apply_pre_diff_code():
            blocks.append(self.symbol_mapper)
        if differential:
            blocks.append(self.diffenc)
        blocks += [self.chunks2symbols, self.rrc_filter, self]
        self.connect(*blocks)

        if verbose:
            self._print_verbage()
            
        if log:
            self._setup_logging()
            

    def samples_per_symbol(self):
        return self._samples_per_symbol

    def bits_per_symbol(self):   # static method that's also callable on an instance
        return self._constellation.bits_per_symbol()

    def add_options(parser):
        """
        Adds generic modulation options to the standard parser
        """
        add_common_options(parser)
    add_options=staticmethod(add_options)

    def extract_kwargs_from_options(cls, options):
        """
        Given command line options, create dictionary suitable for passing to __init__
        """
        return extract_kwargs_from_options_for_class(cls, options)
    extract_kwargs_from_options=classmethod(extract_kwargs_from_options)


    def _print_verbage(self):
        print "\nModulator:"
        print "bits per symbol:     %d" % self.bits_per_symbol()
        print "RRC roll-off factor: %.2f" % self._excess_bw

    def _setup_logging(self):
        print "Modulation logging turned on."
        self.connect(self.bytes2chunks,
                     gr.file_sink(gr.sizeof_char, "tx_bytes2chunks.dat"))
        if self._constellation.apply_pre_diff_code():
            self.connect(self.symbol_mapper,
                         gr.file_sink(gr.sizeof_char, "tx_symbol_mapper.dat"))
        if self._differential:
            self.connect(self.diffenc,
                         gr.file_sink(gr.sizeof_char, "tx_diffenc.dat"))
        self.connect(self.chunks2symbols,
                     gr.file_sink(gr.sizeof_gr_complex, "tx_chunks2symbols.dat"))
        self.connect(self.rrc_filter,
                     gr.file_sink(gr.sizeof_gr_complex, "tx_rrc_filter.dat"))
              

# /////////////////////////////////////////////////////////////////////////////
#                             Generic demodulator
#
#      Differentially coherent detection of differentially encoded generically
#      modulated signal.
# /////////////////////////////////////////////////////////////////////////////

class generic_demod(gr.hier_block2):

    def __init__(self, constellation,
                 samples_per_symbol=_def_samples_per_symbol,
                 differential=_def_differential,
                 excess_bw=_def_excess_bw,
                 freq_alpha=_def_freq_alpha,
                 timing_alpha=_def_timing_alpha,
                 timing_max_dev=_def_timing_max_dev,
                 phase_alpha=_def_phase_alpha,
                 verbose=_def_verbose,
                 log=_def_log):
        """
	Hierarchical block for RRC-filtered differential generic demodulation.

	The input is the complex modulated signal at baseband.
	The output is a stream of bits packed 1 bit per byte (LSB)

	@param constellation: determines the modulation type
	@type constellation: gnuradio.digital.gr_constellation
	@param samples_per_symbol: samples per symbol >= 2
	@type samples_per_symbol: float
	@param excess_bw: Root-raised cosine filter excess bandwidth
	@type excess_bw: float
        @param freq_alpha: loop filter gain for frequency recovery
        @type freq_alpha: float
        @param timing_alpha: loop alpha gain for timing recovery
        @type timing_alpha: float
        @param timing_max_dev: timing loop maximum rate deviations
        @type timing_max_dev: float
        @param phase_alpha: loop filter gain in phase loop
        @type phase_alphas: float
        @param verbose: Print information about modulator?
        @type verbose: bool
        @param debug: Print modualtion data to files?
        @type debug: bool
	"""
        
	gr.hier_block2.__init__(self, "generic_demod",
				gr.io_signature(1, 1, gr.sizeof_gr_complex), # Input signature
				gr.io_signature(1, 1, gr.sizeof_char))       # Output signature
				
        self._constellation = constellation.base()
        self._samples_per_symbol = samples_per_symbol
        self._excess_bw = excess_bw
        self._phase_alpha = phase_alpha
        self._freq_alpha = freq_alpha
        self._freq_beta = 0.10*self._freq_alpha
        self._timing_alpha = timing_alpha
        self._timing_beta = _def_timing_beta
        self._timing_max_dev=timing_max_dev
        self._differential = differential

        if self._samples_per_symbol < 2:
            raise TypeError, ("sbp must be >= 2, is %d" % self._samples_per_symbol)

        arity = pow(2,self.bits_per_symbol())

        # Automatic gain control
        self.agc = gr.agc2_cc(0.6e-1, 1e-3, 1, 1, 100)

        # Frequency correction
        self.freq_recov = gr.fll_band_edge_cc(self._samples_per_symbol, self._excess_bw,
                                              11*int(self._samples_per_symbol),
                                              self._freq_alpha, self._freq_beta)

        # symbol timing recovery with RRC data filter
        nfilts = 32
        ntaps = 11 * int(self._samples_per_symbol*nfilts)
        taps = gr.firdes.root_raised_cosine(nfilts, nfilts,
                                            1.0/float(self._samples_per_symbol),
                                            self._excess_bw, ntaps)
        self.time_recov = gr.pfb_clock_sync_ccf(self._samples_per_symbol,
                                                self._timing_alpha,
                                                taps, nfilts, nfilts/2, self._timing_max_dev)
        self.time_recov.set_beta(self._timing_beta)

        self._phase_beta  = 0.25 * self._phase_alpha * self._phase_alpha
        fmin = -0.25
        fmax = 0.25
        
        self.receiver = digital_swig.constellation_receiver_cb(
            self._constellation,
            self._phase_alpha, self._phase_beta,
            fmin, fmax)
        
        # Do differential decoding based on phase change of symbols
        if differential:
            self.diffdec = gr.diff_decoder_bb(arity)

        if self._constellation.apply_pre_diff_code():
            self.symbol_mapper = gr.map_bb(
                mod_codes.invert_code(self._constellation.pre_diff_code()))

        # unpack the k bit vector into a stream of bits
        self.unpack = gr.unpack_k_bits_bb(self.bits_per_symbol())

        if verbose:
            self._print_verbage()

        if log:
            self._setup_logging()

        # Connect and Initialize base class
        blocks = [self, self.agc, self.freq_recov, self.time_recov, self.receiver]
        if differential:
            blocks.append(self.diffdec)
        if self._constellation.apply_pre_diff_code():
            blocks.append(self.symbol_mapper)
        blocks += [self.unpack, self]
        self.connect(*blocks)

    def samples_per_symbol(self):
        return self._samples_per_symbol

    def bits_per_symbol(self):   # staticmethod that's also callable on an instance
        return self._constellation.bits_per_symbol()

    def _print_verbage(self):
        print "\nDemodulator:"
        print "bits per symbol:     %d"   % self.bits_per_symbol()
        print "RRC roll-off factor: %.2f" % self._excess_bw
        print "FLL gain:            %.2e" % self._freq_alpha
        print "Timing alpha gain:   %.2e" % self._timing_alpha
        print "Timing beta gain:    %.2e" % self._timing_beta
        print "Timing max dev:      %.2f" % self._timing_max_dev
        print "Phase track alpha:   %.2e" % self._phase_alpha
        print "Phase track beta:    %.2e" % self._phase_beta

    def _setup_logging(self):
        print "Modulation logging turned on."
        self.connect(self.agc,
                     gr.file_sink(gr.sizeof_gr_complex, "rx_agc.dat"))
        self.connect((self.freq_recov, 0),
                     gr.file_sink(gr.sizeof_gr_complex, "rx_freq_recov.dat"))
        self.connect((self.freq_recov, 1),
                     gr.file_sink(gr.sizeof_float, "rx_freq_recov_freq.dat"))
        self.connect((self.freq_recov, 2),
                     gr.file_sink(gr.sizeof_float, "rx_freq_recov_phase.dat"))
        self.connect((self.freq_recov, 3),
                     gr.file_sink(gr.sizeof_gr_complex, "rx_freq_recov_error.dat"))
        self.connect((self.time_recov, 0),
                     gr.file_sink(gr.sizeof_gr_complex, "rx_time_recov.dat"))
        self.connect((self.time_recov, 1),
                     gr.file_sink(gr.sizeof_float, "rx_time_recov_error.dat"))
        self.connect((self.time_recov, 2),
                     gr.file_sink(gr.sizeof_float, "rx_time_recov_rate.dat"))
        self.connect((self.time_recov, 3),
                     gr.file_sink(gr.sizeof_float, "rx_time_recov_phase.dat"))
        self.connect((self.receiver, 0),
                     gr.file_sink(gr.sizeof_char, "rx_receiver.dat"))
        self.connect((self.receiver, 1),
                     gr.file_sink(gr.sizeof_float, "rx_receiver_error.dat"))
        self.connect((self.receiver, 2),
                     gr.file_sink(gr.sizeof_float, "rx_receiver_phase.dat"))
        self.connect((self.receiver, 3),
                     gr.file_sink(gr.sizeof_float, "rx_receiver_freq.dat"))
        if self._differential:
            self.connect(self.diffdec,
                         gr.file_sink(gr.sizeof_char, "rx_diffdec.dat"))        
        if self._constellation.apply_pre_diff_code():
            self.connect(self.symbol_mapper,
                         gr.file_sink(gr.sizeof_char, "rx_symbol_mapper.dat"))        
        self.connect(self.unpack,
                     gr.file_sink(gr.sizeof_char, "rx_unpack.dat"))
        
    def add_options(parser):
        """
        Adds generic demodulation options to the standard parser
        """
        # Add options shared with modulator.
        add_common_options(parser)
        # Add options specific to demodulator.
        parser.add_option("", "--freq-alpha", type="float", default=_def_freq_alpha,
                          help="set frequency lock loop alpha gain value [default=%default]")
        parser.add_option("", "--phase-alpha", type="float", default=_def_phase_alpha,
                          help="set phase tracking loop alpha value [default=%default]")
        parser.add_option("", "--timing-alpha", type="float", default=_def_timing_alpha,
                          help="set timing symbol sync loop gain alpha value [default=%default]")
        parser.add_option("", "--timing-beta", type="float", default=_def_timing_beta,
                          help="set timing symbol sync loop gain beta value [default=%default]")
        parser.add_option("", "--timing-max-dev", type="float", default=_def_timing_max_dev,
                          help="set timing symbol sync loop maximum deviation [default=%default]")
    add_options=staticmethod(add_options)
    
    def extract_kwargs_from_options(cls, options):
        """
        Given command line options, create dictionary suitable for passing to __init__
        """
        return extract_kwargs_from_options_for_class(cls, options)
    extract_kwargs_from_options=classmethod(extract_kwargs_from_options)
<|MERGE_RESOLUTION|>--- conflicted
+++ resolved
@@ -27,10 +27,6 @@
 
 from gnuradio import gr
 from modulation_utils2 import extract_kwargs_from_options_for_class
-<<<<<<< HEAD
-#from gnuradio.digital.utils import mod_codes
-=======
->>>>>>> 8b3c4ccf
 from utils import mod_codes
 import digital_swig
 
