#!/usr/bin/env python
#
# Copyright 2010,2011 Free Software Foundation, Inc.
# 
# This file is part of GNU Radio
# 
# GNU Radio is free software; you can redistribute it and/or modify
# it under the terms of the GNU General Public License as published by
# the Free Software Foundation; either version 3, or (at your option)
# any later version.
# 
# GNU Radio is distributed in the hope that it will be useful,
# but WITHOUT ANY WARRANTY; without even the implied warranty of
# MERCHANTABILITY or FITNESS FOR A PARTICULAR PURPOSE.  See the
# GNU General Public License for more details.
# 
# You should have received a copy of the GNU General Public License
# along with GNU Radio; see the file COPYING.  If not, write to
# the Free Software Foundation, Inc., 51 Franklin Street,
# Boston, MA 02110-1301, USA.
# 

from gnuradio import gr, filter
from gnuradio import eng_notation
from gnuradio.eng_option import eng_option
from optparse import OptionParser

import random, math, sys

class my_top_block(gr.top_block):
    def __init__(self, ifile, ofile, options):
        gr.top_block.__init__(self)

        SNR = 10.0**(options.snr/10.0)
        time_offset = options.time_offset
        phase_offset = options.phase_offset*(math.pi/180.0)

        # calculate noise voltage from SNR
        power_in_signal = abs(options.tx_amplitude)**2
        noise_power = power_in_signal/SNR
        noise_voltage = math.sqrt(noise_power)
        print "Noise voltage: ", noise_voltage

        frequency_offset = options.frequency_offset / options.fft_length

        self.src = gr.file_source(gr.sizeof_gr_complex, ifile)
        #self.throttle = gr.throttle(gr.sizeof_gr_complex, options.sample_rate)
<<<<<<< HEAD
        self.channel = filter.channel_model(noise_voltage, frequency_offset,
                                        time_offset, noise_seed=random.randint(0,100000))
=======
        self.channel = gr.channel_model(noise_voltage, frequency_offset,
                                        time_offset, noise_seed=-random.randint(0,100000))
>>>>>>> 747b6702
        self.phase = gr.multiply_const_cc(complex(math.cos(phase_offset),
                                                  math.sin(phase_offset)))
        self.snk = gr.file_sink(gr.sizeof_gr_complex, ofile)

        self.connect(self.src, self.channel, self.phase, self.snk)
        

# /////////////////////////////////////////////////////////////////////////////
#                                   main
# /////////////////////////////////////////////////////////////////////////////

def main():
    # Create Options Parser:
    usage = "benchmack_add_channel.py [options] <input file> <output file>"
    parser = OptionParser (usage=usage, option_class=eng_option, conflict_handler="resolve")
    parser.add_option("-n", "--snr", type="eng_float", default=30,
                      help="set the SNR of the channel in dB [default=%default]")
    parser.add_option("", "--seed", action="store_true", default=False,
                      help="use a random seed for AWGN noise [default=%default]")
    parser.add_option("-f", "--frequency-offset", type="eng_float", default=0,
                      help="set frequency offset introduced by channel [default=%default]")
    parser.add_option("-t", "--time-offset", type="eng_float", default=1.0,
                      help="set timing offset between Tx and Rx [default=%default]")
    parser.add_option("-p", "--phase-offset", type="eng_float", default=0,
                      help="set phase offset (in degrees) between Tx and Rx [default=%default]")
    parser.add_option("-m", "--use-multipath", action="store_true", default=False,
                      help="Use a multipath channel [default=%default]")
    parser.add_option("", "--fft-length", type="intx", default=None,
                      help="set the number of FFT bins [default=%default]")
    parser.add_option("", "--tx-amplitude", type="eng_float",
                      default=1.0,
                      help="tell the simulator the signal amplitude [default=%default]")

    (options, args) = parser.parse_args ()

    if len(args) != 2:
        parser.print_help(sys.stderr)
        sys.exit(1)

    if options.fft_length is None:
        sys.stderr.write("Please enter the FFT length of the OFDM signal.\n")
        sys.exit(1)

    ifile = args[0]
    ofile = args[1]
        
    # build the graph
    tb = my_top_block(ifile, ofile, options)

    r = gr.enable_realtime_scheduling()
    if r != gr.RT_OK:
        print "Warning: Failed to enable realtime scheduling."

    tb.start()        # start flow graph
    tb.wait()         # wait for it to finish

if __name__ == '__main__':
    try:
        main()
    except KeyboardInterrupt:
        pass<|MERGE_RESOLUTION|>--- conflicted
+++ resolved
@@ -45,13 +45,9 @@
 
         self.src = gr.file_source(gr.sizeof_gr_complex, ifile)
         #self.throttle = gr.throttle(gr.sizeof_gr_complex, options.sample_rate)
-<<<<<<< HEAD
+
         self.channel = filter.channel_model(noise_voltage, frequency_offset,
-                                        time_offset, noise_seed=random.randint(0,100000))
-=======
-        self.channel = gr.channel_model(noise_voltage, frequency_offset,
                                         time_offset, noise_seed=-random.randint(0,100000))
->>>>>>> 747b6702
         self.phase = gr.multiply_const_cc(complex(math.cos(phase_offset),
                                                   math.sin(phase_offset)))
         self.snk = gr.file_sink(gr.sizeof_gr_complex, ofile)
