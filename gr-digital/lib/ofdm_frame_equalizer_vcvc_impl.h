--- conflicted
+++ resolved
@@ -42,16 +42,12 @@
       void update_length_tags(int n_produced, int n_ports) {};
 
      public:
-<<<<<<< HEAD
-      ofdm_frame_equalizer_vcvc_impl(ofdm_equalizer_base::sptr equalizer, const std::string &len_tag_key, bool propagate_channel_state);
-=======
       ofdm_frame_equalizer_vcvc_impl(
-	  digital_ofdm_equalizer_base_sptr equalizer,
+	  ofdm_equalizer_base::sptr equalizer,
 	  const std::string &len_tag_key,
 	  bool propagate_channel_state,
 	  int fixed_frame_len
       );
->>>>>>> 719c8be7
       ~ofdm_frame_equalizer_vcvc_impl();
 
       int work(int noutput_items,
