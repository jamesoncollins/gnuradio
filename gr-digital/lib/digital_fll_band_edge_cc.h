--- conflicted
+++ resolved
@@ -85,11 +85,7 @@
  *
  */
 
-<<<<<<< HEAD
-class DIGITAL_API digital_fll_band_edge_cc : public gr_sync_block
-=======
-class digital_fll_band_edge_cc : public gr_sync_block, public gri_control_loop
->>>>>>> 65fbbb8f
+class DIGITAL_API digital_fll_band_edge_cc : public gr_sync_block, public gri_control_loop
 {
  private:
   /*!
