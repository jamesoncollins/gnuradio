# Copyright 2011 Free Software Foundation, Inc.
#
# This file is part of GNU Radio
#
# GNU Radio is free software; you can redistribute it and/or modify
# it under the terms of the GNU General Public License as published by
# the Free Software Foundation; either version 3, or (at your option)
# any later version.
#
# GNU Radio is distributed in the hope that it will be useful,
# but WITHOUT ANY WARRANTY; without even the implied warranty of
# MERCHANTABILITY or FITNESS FOR A PARTICULAR PURPOSE.  See the
# GNU General Public License for more details.
#
# You should have received a copy of the GNU General Public License
# along with GNU Radio; see the file COPYING.  If not, write to
# the Free Software Foundation, Inc., 51 Franklin Street,
# Boston, MA 02110-1301, USA.


########################################################################
# Project setup
########################################################################
cmake_minimum_required(VERSION 2.6)
project(gr-howto-write-a-block CXX C)
enable_testing()

#select the release build type by default to get optimization flags
if(NOT CMAKE_BUILD_TYPE)
   set(CMAKE_BUILD_TYPE "Release")
   message(STATUS "Build type not specified: defaulting to release.")
endif(NOT CMAKE_BUILD_TYPE)
set(CMAKE_BUILD_TYPE ${CMAKE_BUILD_TYPE} CACHE STRING "")

list(APPEND CMAKE_MODULE_PATH ${CMAKE_SOURCE_DIR}/cmake/Modules)

########################################################################
# Compiler specific setup
########################################################################
if(CMAKE_COMPILER_IS_GNUCXX AND NOT WIN32)
    #http://gcc.gnu.org/wiki/Visibility
    add_definitions(-fvisibility=hidden)
endif()

########################################################################
# Find boost
########################################################################
if(UNIX AND EXISTS "/usr/lib64")
    list(APPEND BOOST_LIBRARYDIR "/usr/lib64") #fedora 64-bit fix
endif(UNIX AND EXISTS "/usr/lib64")
set(Boost_ADDITIONAL_VERSIONS
    "1.35.0" "1.35" "1.36.0" "1.36" "1.37.0" "1.37" "1.38.0" "1.38" "1.39.0" "1.39"
    "1.40.0" "1.40" "1.41.0" "1.41" "1.42.0" "1.42" "1.43.0" "1.43" "1.44.0" "1.44"
    "1.45.0" "1.45" "1.46.0" "1.46" "1.47.0" "1.47" "1.48.0" "1.48" "1.49.0" "1.49"
    "1.50.0" "1.50" "1.51.0" "1.51" "1.52.0" "1.52" "1.53.0" "1.53" "1.54.0" "1.54"
    "1.55.0" "1.55" "1.56.0" "1.56" "1.57.0" "1.57" "1.58.0" "1.58" "1.59.0" "1.59"
    "1.60.0" "1.60" "1.61.0" "1.61" "1.62.0" "1.62" "1.63.0" "1.63" "1.64.0" "1.64"
    "1.65.0" "1.65" "1.66.0" "1.66" "1.67.0" "1.67" "1.68.0" "1.68" "1.69.0" "1.69"
)
find_package(Boost "1.35")

if(NOT Boost_FOUND)
    message(FATAL_ERROR "Boost required to compile howto")
endif()

########################################################################
# Install directories
########################################################################
include(GrPlatform) #define LIB_SUFFIX
set(GR_RUNTIME_DIR      bin)
set(GR_LIBRARY_DIR      lib${LIB_SUFFIX})
set(GR_INCLUDE_DIR      include)
set(GR_DATA_DIR         share)
set(GR_PKG_DATA_DIR     ${GR_DATA_DIR}/${CMAKE_PROJECT_NAME})
set(GR_DOC_DIR          ${GR_DATA_DIR}/doc)
set(GR_PKG_DOC_DIR      ${GR_DOC_DIR}/${CMAKE_PROJECT_NAME})
set(GR_CONF_DIR         etc)
set(GR_PKG_CONF_DIR     ${GR_CONF_DIR}/${CMAKE_PROJECT_NAME}/conf.d)
set(GR_LIBEXEC_DIR      libexec)
set(GR_PKG_LIBEXEC_DIR  ${GR_LIBEXEC_DIR}/${CMAKE_PROJECT_NAME})
set(GRC_BLOCKS_DIR      ${GR_PKG_DATA_DIR}/grc/blocks)

########################################################################
# Find gnuradio build dependencies
########################################################################
find_package(Gruel)
find_package(GnuradioCore)

if(NOT GRUEL_FOUND)
    message(FATAL_ERROR "Gruel required to compile howto")
endif()

if(NOT GNURADIO_CORE_FOUND)
    message(FATAL_ERROR "GnuRadio Core required to compile howto")
endif()

# Handle gr_log enable/disable
include(GrMiscUtils) #define LIB_SUFFIX
GR_LOGGING()

########################################################################
# Setup the include and linker paths
########################################################################
include_directories(
    ${CMAKE_SOURCE_DIR}/include
<<<<<<< HEAD
    ${Boost_INCLUDE_DIRS}
    ${LOG4CXX_INCLUDE_DIRS}
    ${GRUEL_INCLUDE_DIRS}
=======
>>>>>>> 4c164f4c
    ${GNURADIO_CORE_INCLUDE_DIRS}
    ${GRUEL_INCLUDE_DIRS}
    ${Boost_INCLUDE_DIRS}
)

link_directories(
<<<<<<< HEAD
    ${Boost_LIBRARY_DIRS}
    ${LOG4CXX_LIBRARY_DIRS}
    ${GRUEL_LIBRARY_DIRS}
=======
>>>>>>> 4c164f4c
    ${GNURADIO_CORE_LIBRARY_DIRS}
    ${GRUEL_LIBRARY_DIRS}
    ${Boost_LIBRARY_DIRS}
)

# Set component parameters
set(GR_HOWTO_INCLUDE_DIRS ${CMAKE_CURRENT_SOURCE_DIR}/include CACHE INTERNAL "" FORCE)
set(GR_HOWTO_SWIG_INCLUDE_DIRS ${CMAKE_CURRENT_SOURCE_DIR}/swig CACHE INTERNAL "" FORCE)

########################################################################
# Create uninstall target
########################################################################
configure_file(
    ${CMAKE_SOURCE_DIR}/cmake/cmake_uninstall.cmake.in
    ${CMAKE_CURRENT_BINARY_DIR}/cmake_uninstall.cmake
@ONLY)

add_custom_target(uninstall
    ${CMAKE_COMMAND} -P ${CMAKE_CURRENT_BINARY_DIR}/cmake_uninstall.cmake
)

########################################################################
# Add subdirectories
########################################################################
add_subdirectory(include)
add_subdirectory(lib)
add_subdirectory(swig)
add_subdirectory(python)
add_subdirectory(grc)
add_subdirectory(apps)
add_subdirectory(docs)<|MERGE_RESOLUTION|>--- conflicted
+++ resolved
@@ -103,26 +103,16 @@
 ########################################################################
 include_directories(
     ${CMAKE_SOURCE_DIR}/include
-<<<<<<< HEAD
-    ${Boost_INCLUDE_DIRS}
-    ${LOG4CXX_INCLUDE_DIRS}
-    ${GRUEL_INCLUDE_DIRS}
-=======
->>>>>>> 4c164f4c
     ${GNURADIO_CORE_INCLUDE_DIRS}
     ${GRUEL_INCLUDE_DIRS}
+    ${LOG4CXX_INCLUDE_DIRS}
     ${Boost_INCLUDE_DIRS}
 )
 
 link_directories(
-<<<<<<< HEAD
-    ${Boost_LIBRARY_DIRS}
-    ${LOG4CXX_LIBRARY_DIRS}
-    ${GRUEL_LIBRARY_DIRS}
-=======
->>>>>>> 4c164f4c
     ${GNURADIO_CORE_LIBRARY_DIRS}
     ${GRUEL_LIBRARY_DIRS}
+    ${LOG4CXX_LIBRARY_DIRS}
     ${Boost_LIBRARY_DIRS}
 )
 
