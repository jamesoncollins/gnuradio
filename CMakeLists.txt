# Copyright 2011-2012,2014,2017 Free Software Foundation, Inc.
#
# This file is part of GNU Radio
#
# GNU Radio is free software; you can redistribute it and/or modify
# it under the terms of the GNU General Public License as published by
# the Free Software Foundation; either version 3, or (at your option)
# any later version.
#
# GNU Radio is distributed in the hope that it will be useful,
# but WITHOUT ANY WARRANTY; without even the implied warranty of
# MERCHANTABILITY or FITNESS FOR A PARTICULAR PURPOSE.  See the
# GNU General Public License for more details.
#
# You should have received a copy of the GNU General Public License
# along with GNU Radio; see the file COPYING.  If not, write to
# the Free Software Foundation, Inc., 51 Franklin Street,
# Boston, MA 02110-1301, USA.

########################################################################
if(${CMAKE_SOURCE_DIR} STREQUAL ${CMAKE_BINARY_DIR})
    message(FATAL_ERROR "Prevented in-tree build. This is bad practice.")
endif(${CMAKE_SOURCE_DIR} STREQUAL ${CMAKE_BINARY_DIR})

########################################################################
# Project setup
########################################################################
# Make sure this version matches ${GR_CMAKE_MIN_VERSION} (a variable can't be
# used here).
cmake_minimum_required(VERSION 2.8.12)
project(gnuradio CXX C)
enable_testing()

# Make sure our local CMake Modules path comes first
list(INSERT CMAKE_MODULE_PATH 0 ${CMAKE_SOURCE_DIR}/cmake/Modules)

include(GrBuildTypes)

# Select the release build type by default to get optimization flags
if(NOT CMAKE_BUILD_TYPE)
   set(CMAKE_BUILD_TYPE "Release")
   message(STATUS "Build type not specified: defaulting to release.")
endif(NOT CMAKE_BUILD_TYPE)
GR_CHECK_BUILD_TYPE(${CMAKE_BUILD_TYPE})
set(CMAKE_BUILD_TYPE ${CMAKE_BUILD_TYPE} CACHE STRING "")
message(STATUS "Build type set to ${CMAKE_BUILD_TYPE}.")

# Set the version information here
set(VERSION_INFO_MAJOR_VERSION 3)
set(VERSION_INFO_API_COMPAT    8)
set(VERSION_INFO_MINOR_VERSION git)
set(VERSION_INFO_MAINT_VERSION 0)
include(GrVersion) #setup version info

# Minimum dependency versions for central dependencies:
set(GR_BOOST_MIN_VERSION "1.54")
set(GR_SWIG_MIN_VERSION "2.0.11")
set(GR_CMAKE_MIN_VERSION "2.8.12")
set(GR_MAKO_MIN_VERSION "0.4.2")
set(GR_PYTHON_MIN_VERSION "2.7")
set(GR_PYTHON3_MIN_VERSION "3.4")
set(GR_CPPUNIT_MIN_VERSION "1.12.1")
set(GCC_MIN_VERSION "4.8.4")
set(CLANG_MIN_VERSION "3.4.0")
set(APPLECLANG_MIN_VERSION "500")

########################################################################
# Configure CMake policies
########################################################################
# This will suppress developer warnings during the cmake process that can occur
# if a newer cmake version than the minimum is used.
if(POLICY CMP0026)
    cmake_policy(SET CMP0026 OLD)
endif()
if(POLICY CMP0043)
    cmake_policy(SET CMP0043 OLD)
endif()
if(POLICY CMP0045)
    cmake_policy(SET CMP0045 OLD)
endif()
if(POLICY CMP0046)
    cmake_policy(SET CMP0046 OLD)
endif()

########################################################################
# Compiler version setup
########################################################################
# Append -O2 optimization flag for Debug builds (Not on MSVC since conflicts with RTC1 flag)
IF (NOT MSVC)
    SET(CMAKE_CXX_FLAGS_DEBUG "${CMAKE_CXX_FLAGS_DEBUG} -O2")
    SET(CMAKE_C_FLAGS_DEBUG "${CMAKE_C_FLAGS_DEBUG} -O2")
ENDIF()

# Check compiler version against our minimum
IF(CMAKE_CXX_COMPILER_ID STREQUAL "GNU")
    IF(DEFINED CMAKE_CXX_COMPILER_VERSION)
        IF(${CMAKE_CXX_COMPILER_VERSION} VERSION_LESS ${GCC_MIN_VERSION})
            MESSAGE(WARNING "\nThe compiler selected to build GNU Radio (GCC version ${CMAKE_CXX_COMPILER_VERSION} : ${CMAKE_CXX_COMPILER}) is older than that officially supported (${GCC_MIN_VERSION} minimum). This build may or not work. We highly recommend using a more recent GCC version.")
        ENDIF()
    ELSE()
        MESSAGE(WARNING "\nCannot determine the version of the compiler selected to build GNU Radio (GCC : ${CMAKE_CXX_COMPILER}). This build may or not work. We highly recommend using GCC version ${GCC_MIN_VERSION} or more recent.")
    ENDIF()
ELSEIF(CMAKE_CXX_COMPILER_ID STREQUAL "Clang")
    EXECUTE_PROCESS(COMMAND
        ${CMAKE_CXX_COMPILER} -v
        RESULT_VARIABLE _res ERROR_VARIABLE _err
        ERROR_STRIP_TRAILING_WHITESPACE)
    IF(${_res} STREQUAL "0")
        # output is in error stream
        STRING(REGEX MATCH "^Apple.*" IS_APPLE ${_err})
        IF("${IS_APPLE}" STREQUAL "")
            SET(MIN_VERSION ${CLANG_MIN_VERSION})
            SET(APPLE_STR "")
            # retrieve the compiler's version from it
            STRING(REGEX MATCH "clang version [0-9.]+" CLANG_OTHER_VERSION ${_err})
            STRING(REGEX MATCH "[0-9.]+" CLANG_VERSION ${CLANG_OTHER_VERSION})
        ELSE()
            SET(MIN_VERSION ${APPLECLANG_MIN_VERSION})
            SET(APPLE_STR "Apple ")
            # retrieve the compiler's version from it
            STRING(REGEX MATCH "(clang-[0-9.]+)" CLANG_APPLE_VERSION ${_err})
            STRING(REGEX MATCH "[0-9.]+" CLANG_VERSION ${CLANG_APPLE_VERSION})
        ENDIF()
        IF(${CLANG_VERSION} VERSION_LESS "${MIN_VERSION}")
            MESSAGE(WARNING "\nThe compiler selected to build GNU Radio (${APPLE_STR}Clang version ${CLANG_VERSION} : ${CMAKE_CXX_COMPILER}) is older than that officially supported (${MIN_VERSION} minimum). This build may or not work. We highly recommend using Apple Clang version ${APPLECLANG_MIN_VERSION} or more recent, or Clang version ${CLANG_MIN_VERSION} or more recent.")
        ENDIF()
    ELSE()
        MESSAGE(WARNING "\nCannot determine the version of the compiler selected to build GNU Radio (${APPLE_STR}Clang : ${CMAKE_CXX_COMPILER}). This build may or not work. We highly recommend using Apple Clang version ${APPLECLANG_MIN_VERSION} or more recent, or Clang version ${CLANG_MIN_VERSION} or more recent.")
    ENDIF()
ELSE()
    MESSAGE(status "Skipping compiler version check.")
ENDIF()

<<<<<<< HEAD
# Configure C++ and C standards
IF(CMAKE_VERSION VERSION_LESS "3.1")
    IF(CMAKE_CXX_COMPILER_ID STREQUAL "GNU")
        SET(CMAKE_CXX_FLAGS "${CMAKE_CXX_FLAGS} -std=c++11")
    ELSEIF(CMAKE_CXX_COMPILER_ID STREQUAL "Clang")
        SET(CMAKE_CXX_FLAGS "${CMAKE_CXX_FLAGS} -std=c++11")
    ELSEIF(CMAKE_CXX_COMPILER_ID STREQUAL "MSVC")
        SET(CMAKE_CXX_FLAGS "${CMAKE_CXX_FLAGS} -std=c++11")
    ELSE()
        MESSAGE(warning "C++ standard could not be set because compiler is not GNU, Clang or MSVC.")
    ENDIF()

    IF(CMAKE_C_COMPILER_ID STREQUAL "GNU")
        SET(CMAKE_C_FLAGS "${CMAKE_C_FLAGS} -std=gnu99")
    ELSEIF(CMAKE_C_COMPILER_ID STREQUAL "Clang")
        SET(CMAKE_C_FLAGS "${CMAKE_C_FLAGS} -std=gnu99")
    ELSEIF(CMAKE_C_COMPILER_ID STREQUAL "MSVC")
        SET(CMAKE_C_FLAGS "${CMAKE_C_FLAGS} -std=c11")
    ELSE()
        MESSAGE(warning "C standard could not be set because compiler is not GNU, Clang or MSVC.")
    ENDIF()
ELSE()
    SET(CMAKE_C_STANDARD 99)
    SET(CMAKE_CXX_STANDARD 11)
=======
# Configure C++ standard if not externally specified (will actually be
# set after CppUnit check below). Use the variable CMAKE_CXX_STANDARD
# since it will actually be used for this purposes starting in CMake 3.1.

IF(CMAKE_CXX_COMPILER_ID STREQUAL "GNU")
    SET(CMAKE_CXX_STANDARD 98)
ELSEIF(CMAKE_CXX_COMPILER_ID STREQUAL "Clang")
    SET(CMAKE_CXX_STANDARD 98)
ELSEIF(CMAKE_CXX_COMPILER_ID STREQUAL "MSVC")
    SET(CMAKE_CXX_STANDARD 98)
ELSE()
    message(warning "C++ standard could not be set because compiler is not GNU, Clang or MSVC.")
ENDIF()

IF(CMAKE_C_COMPILER_ID STREQUAL "GNU")
    SET(CMAKE_C_STANDARD 99)
ELSEIF(CMAKE_C_COMPILER_ID STREQUAL "Clang")
    SET(CMAKE_C_STANDARD 99)
ELSEIF(CMAKE_C_COMPILER_ID STREQUAL "MSVC")
    SET(CMAKE_C_STANDARD 11)
ELSE()
    message(warning "C standard could not be set because compiler is not GNU, Clang or MSVC.")
ENDIF()

# if cmake version is < 3.1, explicitly set C standard to use.
IF(${CMAKE_VERSION} VERSION_LESS "3.1")
    SET(CMAKE_C_FLAGS "${CMAKE_C_FLAGS} -std=c${CMAKE_C_STANDARD}")
>>>>>>> e286742f
ENDIF()

########################################################################
# Environment setup
########################################################################
IF(NOT DEFINED BOOST_ROOT)
    SET(BOOST_ROOT "${CMAKE_INSTALL_PREFIX}")
ENDIF()

########################################################################
# Import executables from a native build (for cross compiling)
# http://www.vtk.org/Wiki/CMake_Cross_Compiling#Using_executables_in_the_build_created_during_the_build
########################################################################
if(IMPORT_EXECUTABLES)
    include(${IMPORT_EXECUTABLES})
endif(IMPORT_EXECUTABLES)

#set file that the native build will fill with exports
set(EXPORT_FILE ${CMAKE_BINARY_DIR}/ImportExecutables.cmake)
file(WRITE ${EXPORT_FILE}) #blank the file (subdirs will append)

########################################################################
# Compiler specific setup
########################################################################
include(GrMiscUtils) #compiler flag check

if(CMAKE_COMPILER_IS_GNUCXX AND NOT WIN32)
    #http://gcc.gnu.org/wiki/Visibility
    GR_ADD_CXX_COMPILER_FLAG_IF_AVAILABLE(-fvisibility=hidden HAVE_VISIBILITY_HIDDEN)
endif()

if(CMAKE_COMPILER_IS_GNUCXX)
    GR_ADD_CXX_COMPILER_FLAG_IF_AVAILABLE(-Wsign-compare HAVE_WARN_SIGN_COMPARE)
    GR_ADD_CXX_COMPILER_FLAG_IF_AVAILABLE(-Wall HAVE_WARN_ALL)
    GR_ADD_CXX_COMPILER_FLAG_IF_AVAILABLE(-Wno-uninitialized HAVE_WARN_NO_UNINITIALIZED)
endif(CMAKE_COMPILER_IS_GNUCXX)

if(MSVC)
    include_directories(${CMAKE_SOURCE_DIR}/cmake/msvc) #missing headers
    add_definitions(-D_USE_MATH_DEFINES) #enables math constants on all supported versions of MSVC
    add_definitions(-D_WIN32_WINNT=0x0502) #Minimum version: "Windows Server 2003 with SP1, Windows XP with SP2"
    add_definitions(-DNOMINMAX) #disables stupidity and enables std::min and std::max
    add_definitions( #stop all kinds of compatibility warnings
        -D_SCL_SECURE_NO_WARNINGS
        -D_CRT_SECURE_NO_WARNINGS
        -D_CRT_SECURE_NO_DEPRECATE
        -D_CRT_NONSTDC_NO_DEPRECATE
    )
    add_definitions(-DHAVE_CONFIG_H)
    add_definitions(/MP) #build with multiple processors
    add_definitions(/bigobj) #allow for larger object files
endif(MSVC)

if(WIN32)
	add_definitions(-D_USE_MATH_DEFINES)

	if (CMAKE_SIZEOF_VOID_P EQUAL 8)
		add_definitions(-DMS_WIN64)
	endif(CMAKE_SIZEOF_VOID_P EQUAL 8)
endif(WIN32)

# Record Compiler Info for record
STRING(TOUPPER ${CMAKE_BUILD_TYPE} GRCBTU)
set(COMPILER_INFO "")
IF(MSVC)
    IF(MSVC90)   #Visual Studio 9
        SET(cmake_c_compiler_version "Microsoft Visual Studio 9.0")
        SET(cmake_cxx_compiler_version "Microsoft Visual Studio 9.0")
    ELSEIF(MSVC10) #Visual Studio 10
        SET(cmake_c_compiler_version "Microsoft Visual Studio 10.0")
        SET(cmake_cxx_compiler_version "Microsoft Visual Studio 10.0")
    ELSEIF(MSVC11) #Visual Studio 11
        SET(cmake_c_compiler_version "Microsoft Visual Studio 11.0")
        SET(cmake_cxx_compiler_version "Microsoft Visual Studio 11.0")
    ELSEIF(MSVC12) #Visual Studio 12
        SET(cmake_c_compiler_version "Microsoft Visual Studio 12.0")
        SET(cmake_cxx_compiler_version "Microsoft Visual Studio 12.0")
    ELSEIF(MSVC14) #Visual Studio 14
        SET(cmake_c_compiler_version "Microsoft Visual Studio 14.0")
        SET(cmake_cxx_compiler_version "Microsoft Visual Studio 14.0")
    ENDIF()
ELSE()
    execute_process(COMMAND ${CMAKE_C_COMPILER} --version
            OUTPUT_VARIABLE cmake_c_compiler_version)
    execute_process(COMMAND ${CMAKE_CXX_COMPILER} --version
            OUTPUT_VARIABLE cmake_cxx_compiler_version)
ENDIF(MSVC)
set(COMPILER_INFO "${CMAKE_C_COMPILER}:::${CMAKE_C_FLAGS_${GRCBTU}} ${CMAKE_C_FLAGS}\n${CMAKE_CXX_COMPILER}:::${CMAKE_CXX_FLAGS_${GRCBTU}} ${CMAKE_CXX_FLAGS}\n" )

# Convert to a C string to compile and display properly
string(STRIP "${cmake_c_compiler_version}" cmake_c_compiler_version)
string(STRIP "${cmake_cxx_compiler_version}" cmake_cxx_compiler_version)
string(STRIP ${COMPILER_INFO} COMPILER_INFO)
MESSAGE(STATUS "Compiler Version: ${cmake_c_compiler_version}")
MESSAGE(STATUS "Compiler Flags: ${COMPILER_INFO}")
string(REPLACE "\n" " \\n" cmake_c_compiler_version ${cmake_c_compiler_version})
string(REPLACE "\n" " \\n" cmake_cxx_compiler_version ${cmake_cxx_compiler_version})
string(REPLACE "\n" " \\n" COMPILER_INFO ${COMPILER_INFO})

########################################################################
# Install directories
########################################################################
include(GrPlatform) #define LIB_SUFFIX
set(GR_RUNTIME_DIR     bin CACHE PATH "Path to install all binaries")
set(GR_LIBRARY_DIR     lib${LIB_SUFFIX} CACHE PATH "Path to install libraries")
set(GR_INCLUDE_DIR     include CACHE PATH "Path to install header files")
set(GR_DATA_DIR        share CACHE PATH "Base location for data")
set(GR_PKG_DATA_DIR    ${GR_DATA_DIR}/${CMAKE_PROJECT_NAME} CACHE PATH "Path to install package data")
set(GR_DOC_DIR         ${GR_DATA_DIR}/doc CACHE PATH "Path to install documentation")
set(GR_PKG_DOC_DIR     ${GR_DOC_DIR}/${CMAKE_PROJECT_NAME}-${DOCVER} CACHE PATH "Path to install package docs")
set(GR_LIBEXEC_DIR     libexec CACHE PATH "Path to install libexec files")
set(GR_PKG_LIBEXEC_DIR ${GR_LIBEXEC_DIR}/${CMAKE_PROJECT_NAME} CACHE PATH "Path to install package libexec files")
set(GRC_BLOCKS_DIR     ${GR_PKG_DATA_DIR}/grc/blocks CACHE PATH "Path to install GRC blocks")
set(GR_THEMES_DIR      ${GR_PKG_DATA_DIR}/themes CACHE PATH "Path to install QTGUI themes")

# Set location of config/prefs files in /etc
# Special exception if prefix is /usr so we don't make a /usr/etc.
set(GR_CONF_DIR etc CACHE PATH "Path to install config files")
string(COMPARE EQUAL "${CMAKE_INSTALL_PREFIX}" "/usr" isusr)
if(isusr)
  set(SYSCONFDIR "/${GR_CONF_DIR}" CACHE PATH "System configuration directory")
else(isusr)
  set(SYSCONFDIR "${CMAKE_INSTALL_PREFIX}/${GR_CONF_DIR}" CACHE PATH "System configuration directory" FORCE)
endif(isusr)

set(GR_PKG_CONF_DIR ${SYSCONFDIR}/${CMAKE_PROJECT_NAME}/conf.d CACHE PATH "Path to install package configs")
set(GR_PREFSDIR     ${SYSCONFDIR}/${CMAKE_PROJECT_NAME}/conf.d CACHE PATH "Path to install preference files")

OPTION(ENABLE_PERFORMANCE_COUNTERS "Enable block performance counters" ON)
if(ENABLE_PERFORMANCE_COUNTERS)
  message(STATUS "ADDING PERF COUNTERS")
  SET(GR_PERFORMANCE_COUNTERS True)
  add_definitions(-DGR_PERFORMANCE_COUNTERS)
else(ENABLE_PERFORMANCE_COUNTERS)
  SET(GR_PERFORMANCE_COUNTERS False)
  message(STATUS "NO PERF COUNTERS")
endif(ENABLE_PERFORMANCE_COUNTERS)

OPTION(ENABLE_STATIC_LIBS "Enable building of static libraries" OFF)
message(STATUS "Building Static Libraries: ${ENABLE_STATIC_LIBS}")

########################################################################
# Variables replaced when configuring the package config files
########################################################################
file(TO_NATIVE_PATH "${CMAKE_INSTALL_PREFIX}"           prefix)
file(TO_NATIVE_PATH "\${prefix}"                        exec_prefix)
file(TO_NATIVE_PATH "\${exec_prefix}/${GR_LIBRARY_DIR}" libdir)
file(TO_NATIVE_PATH "\${prefix}/${GR_INCLUDE_DIR}"      includedir)
file(TO_NATIVE_PATH "${SYSCONFDIR}"                     SYSCONFDIR)
file(TO_NATIVE_PATH "${GR_PREFSDIR}"                    GR_PREFSDIR)

########################################################################
# On Apple only, set install name and use rpath correctly, if not already set
########################################################################
if(APPLE)
    if(NOT CMAKE_INSTALL_NAME_DIR)
        set(CMAKE_INSTALL_NAME_DIR
            ${CMAKE_INSTALL_PREFIX}/${GR_LIBRARY_DIR} CACHE
            PATH "Library Install Name Destination Directory" FORCE)
    endif(NOT CMAKE_INSTALL_NAME_DIR)
    if(NOT CMAKE_INSTALL_RPATH)
        set(CMAKE_INSTALL_RPATH
            ${CMAKE_INSTALL_PREFIX}/${GR_LIBRARY_DIR} CACHE
            PATH "Library Install RPath" FORCE)
    endif(NOT CMAKE_INSTALL_RPATH)
    if(NOT CMAKE_BUILD_WITH_INSTALL_RPATH)
        set(CMAKE_BUILD_WITH_INSTALL_RPATH ON CACHE
            BOOL "Do Build Using Library Install RPath" FORCE)
    endif(NOT CMAKE_BUILD_WITH_INSTALL_RPATH)
endif(APPLE)

########################################################################
# Create uninstall target
########################################################################
configure_file(
    ${CMAKE_SOURCE_DIR}/cmake/cmake_uninstall.cmake.in
    ${CMAKE_CURRENT_BINARY_DIR}/cmake_uninstall.cmake
@ONLY)

add_custom_target(uninstall
    ${CMAKE_COMMAND} -P ${CMAKE_CURRENT_BINARY_DIR}/cmake_uninstall.cmake
)

########################################################################
# Setup Boost for global use (within this build)
########################################################################
include(GrBoost)

########################################################################
# Enable python component
########################################################################
find_package(PythonLibs ${GR_PYTHON_MIN_VERSION})
find_package(SWIG)

if(SWIG_FOUND)
    set(SWIG_VERSION_CHECK FALSE)
    if("${SWIG_VERSION}" VERSION_EQUAL ${GR_SWIG_MIN_VERSION} OR
       "${SWIG_VERSION}" VERSION_GREATER ${GR_SWIG_MIN_VERSION})
        set(SWIG_VERSION_CHECK TRUE)
    endif()
endif(SWIG_FOUND)

include(GrComponent)
GR_REGISTER_COMPONENT("python-support" ENABLE_PYTHON
    PYTHONLIBS_FOUND
    SWIG_FOUND
    SWIG_VERSION_CHECK
)

find_package(CppUnit ${GR_CPPUNIT_MIN_VERSION})
GR_REGISTER_COMPONENT("testing-support" ENABLE_TESTING
    CPPUNIT_FOUND
)

<<<<<<< HEAD
=======
# check if CppUnit version is 1.14.0 or greater; requires c++11 ...

if(CPPUNIT_FOUND AND NOT "${CPPUNIT_VERSION}" VERSION_LESS "1.14.0")
    message(WARNING "\nWarning: CppUnit version is ${CPPUNIT_VERSION} which requires C++11 for building. Trying to set CMake internally to use C++11 ...")
    SET(CMAKE_CXX_STANDARD 11)
endif()

# if cmake version is < 3.1, explicitly set C++ standard to use.

if(${CMAKE_VERSION} VERSION_LESS "3.1")
    set(CMAKE_CXX_FLAGS "${CMAKE_CXX_FLAGS} -std=c++${CMAKE_CXX_STANDARD}")
endif()

########################################################################
# Add optional dlls specified in DLL_PATHS
########################################################################
foreach(path ${DLL_PATHS})
    file(GLOB _dlls "${path}/*.dll")
    list(APPEND ALL_DLL_FILES ${_dlls})
endforeach(path)
if(DEFINED ALL_DLL_FILES)
    include(GrPackage)
    CPACK_COMPONENT("extra_dlls"
        DISPLAY_NAME "Extra DLLs"
        DESCRIPTION  "Extra DLLs for runtime dependency requirements"
    )
    message(STATUS "")
    message(STATUS "Including the following dlls into the install:")
    foreach(_dll ${ALL_DLL_FILES})
        message(STATUS "  ${_dll}")
    endforeach(_dll)
    install(FILES ${ALL_DLL_FILES} DESTINATION ${GR_RUNTIME_DIR} COMPONENT "extra_dlls")
endif()

>>>>>>> e286742f
if(${CMAKE_BUILD_TYPE} STREQUAL "Coverage")
  include(CodeCoverage)
  setup_target_for_coverage(coverage "ctest" coverage)
endif()


########################################################################
# Setup volk as a subproject
########################################################################
message(STATUS "")
message(STATUS "Configuring VOLK support...")

OPTION(ENABLE_INTERNAL_VOLK "Enable internal VOLK only" ON)
unset(VOLK_FOUND)
if(NOT ENABLE_INTERNAL_VOLK)
    find_package(Volk)
    if(NOT VOLK_FOUND)
        message(STATUS "  External VOLK not found; checking internal.")
    endif()
endif()
if(NOT VOLK_FOUND)
    find_file(INTREE_VOLK_FOUND
        volk/volk_common.h
        PATHS ${CMAKE_CURRENT_SOURCE_DIR}/volk/include
        NO_DEFAULT_PATH
        NO_CMAKE_FIND_ROOT_PATH
    )

    if(NOT INTREE_VOLK_FOUND)
        message(STATUS "  VOLK submodule is not checked out.")
        message(STATUS "  To check out the VOLK submodule, use:")
        message(STATUS "    git pull --recurse-submodules=on")
        message(STATUS "    git submodule update")
        if(ENABLE_INTERNAL_VOLK)
            message(STATUS "  External VOLK disabled.")
        endif()
        message(STATUS "  Override with -DENABLE_INTERNAL_VOLK=ON/OFF")
        message(STATUS "")
        message(FATAL_ERROR "VOLK required but not found.")
    endif()

    add_subdirectory(volk)
    # if the above command returns, then VOLK is enabled

    include(GrComponent)
    GR_REGISTER_COMPONENT("volk" ENABLE_VOLK)

    set(VOLK_INCLUDE_DIRS
        ${CMAKE_CURRENT_SOURCE_DIR}/volk/include
        ${CMAKE_CURRENT_BINARY_DIR}/volk/include
    )

    set(VOLK_LIBRARIES volk)

    set(VOLK_INSTALL_LIBRARY_DIR ${CMAKE_INSTALL_PREFIX}/lib)
    set(VOLK_INSTALL_INCLUDE_DIR ${CMAKE_INSTALL_PREFIX}/include)
else()
    message(STATUS "  An external VOLK has been found and will be used for build.")
    set(ENABLE_VOLK TRUE)

    get_filename_component(VOLK_INSTALL_LIBRARY_DIR "${VOLK_LIBRARIES}" DIRECTORY)
    set(VOLK_INSTALL_INCLUDE_DIR ${VOLK_INCLUDE_DIRS})
endif(NOT VOLK_FOUND)

message(STATUS "  Override with -DENABLE_INTERNAL_VOLK=ON/OFF")

# Handle logging
find_package(Log4cpp)

########################################################################
# Distribute the README file
########################################################################
install(
    FILES README.md README.hacking
    DESTINATION ${GR_PKG_DOC_DIR}
)

########################################################################
# The following dependency libraries are needed by all gr modules:
########################################################################
list(APPEND GR_TEST_TARGET_DEPS volk gnuradio-runtime)
list(APPEND GR_TEST_PYTHON_DIRS
    ${CMAKE_BINARY_DIR}/gnuradio-runtime/python
    ${CMAKE_SOURCE_DIR}/gnuradio-runtime/python
    ${CMAKE_BINARY_DIR}/gnuradio-runtime/swig
)

# Note that above we put the binary gnuradio-runtime/python directory
# before the source directory. This is due to a quirk with ControlPort
# and how slice generates files and names. We want the QA and
# installed code to import the same names, so we have to grab from the
# binary directory first.

########################################################################
# Add subdirectories (in order of deps)
########################################################################
add_subdirectory(docs)
add_subdirectory(gnuradio-runtime)
add_subdirectory(gr-blocks)
add_subdirectory(gr-fec)
add_subdirectory(gr-fft)
add_subdirectory(gr-filter)
add_subdirectory(gr-analog)
add_subdirectory(gr-digital)
add_subdirectory(gr-dtv)
add_subdirectory(gr-audio)
add_subdirectory(gr-comedi)
add_subdirectory(gr-channels)
add_subdirectory(gr-qtgui)
add_subdirectory(gr-trellis)
add_subdirectory(gr-uhd)
add_subdirectory(gr-utils)
add_subdirectory(gr-video-sdl)
add_subdirectory(gr-vocoder)
add_subdirectory(gr-wavelet)
add_subdirectory(gr-zeromq)
add_subdirectory(grc)

# Defining GR_CTRLPORT for gnuradio/config.h
if(ENABLE_GR_CTRLPORT)
  set(GR_CTRLPORT True)
  add_definitions(-DGR_CTRLPORT)

  if(CTRLPORT_BACKENDS GREATER 0)
    set(GR_RPCSERVER_ENABLED True)

    if(THRIFT_FOUND)
      set(GR_RPCSERVER_THRIFT True)
    endif(THRIFT_FOUND)
  endif(CTRLPORT_BACKENDS GREATER 0)
endif(ENABLE_GR_CTRLPORT)

# Install our Cmake modules into $prefix/lib/cmake/gnuradio
# See "Package Configuration Files" on page:
#    http://www.cmake.org/Wiki/CMake/Tutorials/Packaging

configure_file(
  ${CMAKE_SOURCE_DIR}/cmake/Modules/GnuradioConfig.cmake.in
  ${CMAKE_BINARY_DIR}/cmake/Modules/GnuradioConfig.cmake
@ONLY)

configure_file(
  ${CMAKE_SOURCE_DIR}/cmake/Modules/GnuradioConfigVersion.cmake.in
  ${CMAKE_BINARY_DIR}/cmake/Modules/GnuradioConfigVersion.cmake
@ONLY)

SET(cmake_configs
  ${CMAKE_BINARY_DIR}/cmake/Modules/GnuradioConfig.cmake
  ${CMAKE_BINARY_DIR}/cmake/Modules/GnuradioConfigVersion.cmake
)

if(NOT CMAKE_MODULES_DIR)
  set(CMAKE_MODULES_DIR lib${LIB_SUFFIX}/cmake)
endif(NOT CMAKE_MODULES_DIR)

# Install all other cmake files into same directory
file(GLOB cmake_others "cmake/Modules/*.cmake")
list(REMOVE_ITEM cmake_others
    "${CMAKE_SOURCE_DIR}/cmake/Modules/FindGnuradio.cmake"
)

install(
  FILES ${cmake_configs} ${cmake_others}
  DESTINATION ${CMAKE_MODULES_DIR}/gnuradio
)


########################################################################
# Print summary
########################################################################
GR_PRINT_COMPONENT_SUMMARY()
message(STATUS "Using install prefix: ${CMAKE_INSTALL_PREFIX}")
message(STATUS "Building for version: ${VERSION} / ${LIBVER}")

# Create a config.h with some definitions to export to other projects.
CONFIGURE_FILE(
  ${CMAKE_CURRENT_SOURCE_DIR}/config.h.in
  ${CMAKE_CURRENT_BINARY_DIR}/gnuradio-runtime/include/gnuradio/config.h
)

#Re-generate the constants file, now that we actually know which components will be enabled.
configure_file(
    ${CMAKE_CURRENT_SOURCE_DIR}/gnuradio-runtime/lib/constants.cc.in
    ${CMAKE_CURRENT_BINARY_DIR}/gnuradio-runtime/lib/constants.cc
    ESCAPE_QUOTES
@ONLY)

# Install config.h in include/gnuradio
install(
    FILES
    ${CMAKE_CURRENT_BINARY_DIR}/gnuradio-runtime/include/gnuradio/config.h
    DESTINATION ${GR_INCLUDE_DIR}/gnuradio
)<|MERGE_RESOLUTION|>--- conflicted
+++ resolved
@@ -131,32 +131,6 @@
     MESSAGE(status "Skipping compiler version check.")
 ENDIF()
 
-<<<<<<< HEAD
-# Configure C++ and C standards
-IF(CMAKE_VERSION VERSION_LESS "3.1")
-    IF(CMAKE_CXX_COMPILER_ID STREQUAL "GNU")
-        SET(CMAKE_CXX_FLAGS "${CMAKE_CXX_FLAGS} -std=c++11")
-    ELSEIF(CMAKE_CXX_COMPILER_ID STREQUAL "Clang")
-        SET(CMAKE_CXX_FLAGS "${CMAKE_CXX_FLAGS} -std=c++11")
-    ELSEIF(CMAKE_CXX_COMPILER_ID STREQUAL "MSVC")
-        SET(CMAKE_CXX_FLAGS "${CMAKE_CXX_FLAGS} -std=c++11")
-    ELSE()
-        MESSAGE(warning "C++ standard could not be set because compiler is not GNU, Clang or MSVC.")
-    ENDIF()
-
-    IF(CMAKE_C_COMPILER_ID STREQUAL "GNU")
-        SET(CMAKE_C_FLAGS "${CMAKE_C_FLAGS} -std=gnu99")
-    ELSEIF(CMAKE_C_COMPILER_ID STREQUAL "Clang")
-        SET(CMAKE_C_FLAGS "${CMAKE_C_FLAGS} -std=gnu99")
-    ELSEIF(CMAKE_C_COMPILER_ID STREQUAL "MSVC")
-        SET(CMAKE_C_FLAGS "${CMAKE_C_FLAGS} -std=c11")
-    ELSE()
-        MESSAGE(warning "C standard could not be set because compiler is not GNU, Clang or MSVC.")
-    ENDIF()
-ELSE()
-    SET(CMAKE_C_STANDARD 99)
-    SET(CMAKE_CXX_STANDARD 11)
-=======
 # Configure C++ standard if not externally specified (will actually be
 # set after CppUnit check below). Use the variable CMAKE_CXX_STANDARD
 # since it will actually be used for this purposes starting in CMake 3.1.
@@ -184,7 +158,6 @@
 # if cmake version is < 3.1, explicitly set C standard to use.
 IF(${CMAKE_VERSION} VERSION_LESS "3.1")
     SET(CMAKE_C_FLAGS "${CMAKE_C_FLAGS} -std=c${CMAKE_C_STANDARD}")
->>>>>>> e286742f
 ENDIF()
 
 ########################################################################
@@ -399,8 +372,6 @@
     CPPUNIT_FOUND
 )
 
-<<<<<<< HEAD
-=======
 # check if CppUnit version is 1.14.0 or greater; requires c++11 ...
 
 if(CPPUNIT_FOUND AND NOT "${CPPUNIT_VERSION}" VERSION_LESS "1.14.0")
@@ -414,28 +385,6 @@
     set(CMAKE_CXX_FLAGS "${CMAKE_CXX_FLAGS} -std=c++${CMAKE_CXX_STANDARD}")
 endif()
 
-########################################################################
-# Add optional dlls specified in DLL_PATHS
-########################################################################
-foreach(path ${DLL_PATHS})
-    file(GLOB _dlls "${path}/*.dll")
-    list(APPEND ALL_DLL_FILES ${_dlls})
-endforeach(path)
-if(DEFINED ALL_DLL_FILES)
-    include(GrPackage)
-    CPACK_COMPONENT("extra_dlls"
-        DISPLAY_NAME "Extra DLLs"
-        DESCRIPTION  "Extra DLLs for runtime dependency requirements"
-    )
-    message(STATUS "")
-    message(STATUS "Including the following dlls into the install:")
-    foreach(_dll ${ALL_DLL_FILES})
-        message(STATUS "  ${_dll}")
-    endforeach(_dll)
-    install(FILES ${ALL_DLL_FILES} DESTINATION ${GR_RUNTIME_DIR} COMPONENT "extra_dlls")
-endif()
-
->>>>>>> e286742f
 if(${CMAKE_BUILD_TYPE} STREQUAL "Coverage")
   include(CodeCoverage)
   setup_target_for_coverage(coverage "ctest" coverage)
